"""
Data containers that require processing before they can be utilized.




"""

#-----------------------------------------------------------------------------
# Copyright (c) 2013, yt Development Team.
#
# Distributed under the terms of the Modified BSD License.
#
# The full license is in the file COPYING.txt, distributed with this software.
#-----------------------------------------------------------------------------

import numpy as np
from functools import wraps
import fileinput
import io
from re import finditer
from tempfile import NamedTemporaryFile, TemporaryFile
import os
import sys
import zipfile

from yt.config import ytcfg
from yt.data_objects.data_containers import \
    YTSelectionContainer1D, \
    YTSelectionContainer2D, \
    YTSelectionContainer3D
from yt.data_objects.field_data import \
    YTFieldData
from yt.funcs import \
    ensure_list, \
    mylog, \
    get_memory_usage, \
    iterable, \
    only_on_root
from yt.utilities.exceptions import \
    YTParticleDepositionNotImplemented, \
    YTNoAPIKey, \
    YTTooManyVertices
from yt.fields.field_exceptions import \
    NeedsGridType
from yt.utilities.lib.quad_tree import \
    QuadTree
from yt.utilities.lib.interpolators import \
    ghost_zone_interpolate
from yt.utilities.lib.misc_utilities import \
    fill_region, fill_region_float
from yt.utilities.lib.marching_cubes import \
    march_cubes_grid, march_cubes_grid_flux
from yt.utilities.minimal_representation import \
    MinimalProjectionData
from yt.utilities.parallel_tools.parallel_analysis_interface import \
    parallel_objects, parallel_root_only, communication_system
from yt.units.unit_object import Unit
from yt.units.yt_array import uconcatenate
import yt.geometry.particle_deposit as particle_deposit
from yt.utilities.grid_data_format.writer import write_to_gdf
from yt.fields.field_exceptions import \
    NeedsOriginalGrid
from yt.frontends.stream.api import load_uniform_grid
from yt.units.yt_array import YTArray
import yt.extern.six as six

class YTStreamline(YTSelectionContainer1D):
    """
    This is a streamline, which is a set of points defined as
    being parallel to some vector field.

    This object is typically accessed through the Streamlines.path
    function.  The resulting arrays have their dimensionality
    reduced to one, and an ordered list of points at an (x,y)
    tuple along `axis` are available, as is the `t` field, which
    corresponds to a unitless measurement along the ray from start
    to end.

    Parameters
    ----------
    positions : array-like
        List of streamline positions
    length : float
        The magnitude of the distance; dts will be divided by this
    fields : list of strings, optional
        If you want the object to pre-retrieve a set of fields, supply them
        here.  This is not necessary.
    ds : dataset object
        Passed in to access the index
    kwargs : dict of items
        Any additional values are passed as field parameters that can be
        accessed by generated fields.

    Examples
    --------

    >>> from yt.visualization.api import Streamlines
    >>> streamlines = Streamlines(ds, [0.5]*3)
    >>> streamlines.integrate_through_volume()
    >>> stream = streamlines.path(0)
    >>> matplotlib.pylab.semilogy(stream['t'], stream['density'], '-x')

    """
    _type_name = "streamline"
    _con_args = ('positions')
    sort_by = 't'
    def __init__(self, positions, length = 1.0, fields=None, ds=None, **kwargs):
        YTSelectionContainer1D.__init__(self, ds, fields, **kwargs)
        self.positions = positions
        self.dts = np.empty_like(positions[:,0])
        self.dts[:-1] = np.sqrt(np.sum((self.positions[1:]-
                                        self.positions[:-1])**2,axis=1))
        self.dts[-1] = self.dts[-1]
        self.length = length
        self.dts /= length
        self.ts = np.add.accumulate(self.dts)
        self._set_center(self.positions[0])
        self.set_field_parameter('center', self.positions[0])
        self._dts, self._ts = {}, {}
        #self._refresh_data()

    def _get_list_of_grids(self):
        # Get the value of the line at each LeftEdge and RightEdge
        LE = self.ds.grid_left_edge
        RE = self.ds.grid_right_edge
        # Check left faces first
        min_streampoint = np.min(self.positions, axis=0)
        max_streampoint = np.max(self.positions, axis=0)
        p = np.all((min_streampoint <= RE) & (max_streampoint > LE), axis=1)
        self._grids = self.index.grids[p]

    def _get_data_from_grid(self, grid, field):
        # No child masking here; it happens inside the mask cut
        mask = self._get_cut_mask(grid)
        if field == 'dts': return self._dts[grid.id]
        if field == 't': return self._ts[grid.id]
        return grid[field].flat[mask]


    def _get_cut_mask(self, grid):
        points_in_grid = np.all(self.positions > grid.LeftEdge, axis=1) & \
                         np.all(self.positions <= grid.RightEdge, axis=1)
        pids = np.where(points_in_grid)[0]
        mask = np.zeros(points_in_grid.sum(), dtype='int')
        dts = np.zeros(points_in_grid.sum(), dtype='float64')
        ts = np.zeros(points_in_grid.sum(), dtype='float64')
        for mi, (i, pos) in enumerate(zip(pids, self.positions[points_in_grid])):
            if not points_in_grid[i]: continue
            ci = ((pos - grid.LeftEdge)/grid.dds).astype('int')
            if grid.child_mask[ci[0], ci[1], ci[2]] == 0: continue
            for j in range(3):
                ci[j] = min(ci[j], grid.ActiveDimensions[j]-1)
            mask[mi] = np.ravel_multi_index(ci, grid.ActiveDimensions)
            dts[mi] = self.dts[i]
            ts[mi] = self.ts[i]
        self._dts[grid.id] = dts
        self._ts[grid.id] = ts
        return mask


class YTQuadTreeProj(YTSelectionContainer2D):
    """
    This is a data object corresponding to a line integral through the
    simulation domain.

    This object is typically accessed through the `proj` object that
    hangs off of index objects.  YTQuadTreeProj is a projection of a
    `field` along an `axis`.  The field can have an associated
    `weight_field`, in which case the values are multiplied by a weight
    before being summed, and then divided by the sum of that weight; the
    two fundamental modes of operating are direct line integral (no
    weighting) and average along a line of sight (weighting.)  What makes
    `proj` different from the standard projection mechanism is that it
    utilizes a quadtree data structure, rather than the old mechanism for
    projections.  It will not run in parallel, but serial runs should be
    substantially faster.  Note also that lines of sight are integrated at
    every projected finest-level cell.

    Parameters
    ----------
    field : string
        This is the field which will be "projected" along the axis.  If
        multiple are specified (in a list) they will all be projected in
        the first pass.
    axis : int
        The axis along which to slice.  Can be 0, 1, or 2 for x, y, z.
    weight_field : string
        If supplied, the field being projected will be multiplied by this
        weight value before being integrated, and at the conclusion of the
        projection the resultant values will be divided by the projected
        `weight_field`.
    center : array_like, optional
        The 'center' supplied to fields that use it.  Note that this does
        not have to have `coord` as one value.  Strictly optional.
    data_source : `yt.data_objects.data_containers.YTSelectionContainer`, optional
        If specified, this will be the data source used for selecting
        regions to project.
    method : string, optional
        The method of projection to be performed.
        "integrate" : integration along the axis
        "mip" : maximum intensity projection
        "sum" : same as "integrate", except that we don't multiply by the path length
        WARNING: The "sum" option should only be used for uniform resolution grid
        datasets, as other datasets may result in unphysical images.
    style : string, optional
        The same as the method keyword.  Deprecated as of version 3.0.2.
        Please use method keyword instead.
    field_parameters : dict of items
        Values to be passed as field parameters that can be
        accessed by generated fields.

    Examples
    --------

    >>> ds = load("RedshiftOutput0005")
    >>> prj = ds.proj("density", 0)
    >>> print proj["density"]
    """
    _key_fields = YTSelectionContainer2D._key_fields + ['weight_field']
    _type_name = "proj"
    _con_args = ('axis', 'field', 'weight_field')
    _container_fields = ('px', 'py', 'pdx', 'pdy', 'weight_field')
    def __init__(self, field, axis, weight_field = None,
                 center = None, ds = None, data_source = None,
                 style = None, method = "integrate",
                 field_parameters = None, max_level = None):
        YTSelectionContainer2D.__init__(self, axis, ds, field_parameters)
        # Style is deprecated, but if it is set, then it trumps method
        # keyword.  TODO: Remove this keyword and this check at some point in
        # the future.
        if style is not None:
            method = style
        if method == "sum":
            self.method = "integrate"
            self._sum_only = True
        else:
            self.method = method
            self._sum_only = False
        if self.method == "mip":
            self.func = np.max
        elif self.method == "integrate":
            self.func = np.sum # for the future
        else:
            raise NotImplementedError(self.method)
        self._set_center(center)
        self._projected_units = {}
        if data_source is None: data_source = self.ds.all_data()
        if max_level is not None:
            data_source.max_level = max_level
        for k, v in data_source.field_parameters.items():
            if k not in self.field_parameters or \
              self._is_default_field_parameter(k):
                self.set_field_parameter(k, v)
        self.data_source = data_source
        if weight_field is None:
            self.weight_field = weight_field
        else:
            self.weight_field = self._determine_fields(weight_field)[0]

        field = field or []
        field = self._determine_fields(ensure_list(field))

        for f in field:
            nodal_flag = self.ds._get_field_info(f).nodal_flag
            if any(nodal_flag):
                raise RuntimeError("Nodal fields are currently not supported for projections.")

        if not self.deserialize(field):
            self.get_data(field)
            self.serialize()

    @property
    def blocks(self):
        return self.data_source.blocks

    @property
    def field(self):
        return [k for k in self.field_data.keys() if k not in self._container_fields]

    @property
    def _mrep(self):
        return MinimalProjectionData(self)

    def hub_upload(self):
        self._mrep.upload()

    def deserialize(self, fields):
        if not ytcfg.getboolean("yt", "serialize"):
            return False
        for field in fields:
            self[field] = None
        deserialized_successfully = False
        store_file = self.ds.parameter_filename + '.yt'
        if os.path.isfile(store_file):
            deserialized_successfully = self._mrep.restore(store_file, self.ds)

            if deserialized_successfully:
                mylog.info("Using previous projection data from %s" % store_file)
                for field, field_data in self._mrep.field_data.items():
                    self[field] = field_data
        if not deserialized_successfully:
            for field in fields:
                del self[field]
        return deserialized_successfully

    def serialize(self):
        if not ytcfg.getboolean("yt", "serialize"):
            return
        self._mrep.store(self.ds.parameter_filename + '.yt')

    def _get_tree(self, nvals):
        xax = self.ds.coordinates.x_axis[self.axis]
        yax = self.ds.coordinates.y_axis[self.axis]
        xd = self.ds.domain_dimensions[xax]
        yd = self.ds.domain_dimensions[yax]
        bounds = (self.ds.domain_left_edge[xax],
                  self.ds.domain_right_edge[xax],
                  self.ds.domain_left_edge[yax],
                  self.ds.domain_right_edge[yax])
        return QuadTree(np.array([xd,yd], dtype='int64'), nvals,
                        bounds, method = self.method)

    def get_data(self, fields = None):
        fields = fields or []
        fields = self._determine_fields(ensure_list(fields))
        # We need a new tree for every single set of fields we add
        if len(fields) == 0: return
        tree = self._get_tree(len(fields))
        # This only needs to be done if we are in parallel; otherwise, we can
        # safely build the mesh as we go.
        if communication_system.communicators[-1].size > 1:
            for chunk in self.data_source.chunks([], "io", local_only = False):
                self._initialize_chunk(chunk, tree)
        _units_initialized = False
        with self.data_source._field_parameter_state(self.field_parameters):
            for chunk in parallel_objects(self.data_source.chunks(
                                          [], "io", local_only = True)):
                mylog.debug("Adding chunk (%s) to tree (%0.3e GB RAM)",
                            chunk.ires.size, get_memory_usage()/1024.)
                if _units_initialized is False:
                    self._initialize_projected_units(fields, chunk)
                    _units_initialized = True
                self._handle_chunk(chunk, fields, tree)
        # if there's less than nprocs chunks, units won't be initialized
        # on all processors, so sync with _projected_units on rank 0
        projected_units = self.comm.mpi_bcast(self._projected_units)
        self._projected_units = projected_units
        # Note that this will briefly double RAM usage
        if self.method == "mip":
            merge_style = -1
            op = "max"
        elif self.method == "integrate":
            merge_style = 1
            op = "sum"
        else:
            raise NotImplementedError
        # TODO: Add the combine operation
        xax = self.ds.coordinates.x_axis[self.axis]
        yax = self.ds.coordinates.y_axis[self.axis]
        ox = self.ds.domain_left_edge[xax].v
        oy = self.ds.domain_left_edge[yax].v
        px, py, pdx, pdy, nvals, nwvals = tree.get_all(False, merge_style)
        nvals = self.comm.mpi_allreduce(nvals, op=op)
        nwvals = self.comm.mpi_allreduce(nwvals, op=op)
        np.multiply(px, self.ds.domain_width[xax], px)
        np.add(px, ox, px)
        np.multiply(pdx, self.ds.domain_width[xax], pdx)

        np.multiply(py, self.ds.domain_width[yax], py)
        np.add(py, oy, py)
        np.multiply(pdy, self.ds.domain_width[yax], pdy)
        if self.weight_field is not None:
            # If there are 0s remaining in the weight vals
            # this will not throw an error, but silently
            # return nans for vals where dividing by 0
            # Leave as NaNs to be auto-masked by Matplotlib
            with np.errstate(invalid='ignore'):
                np.divide(nvals, nwvals[:,None], nvals)
        # We now convert to half-widths and center-points
        data = {}
        code_length = self.ds.domain_width.units
        data['px'] = self.ds.arr(px, code_length)
        data['py'] = self.ds.arr(py, code_length)
        data['weight_field'] = nwvals
        data['pdx'] = self.ds.arr(pdx, code_length)
        data['pdy'] = self.ds.arr(pdy, code_length)
        data['fields'] = nvals
        # Now we run the finalizer, which is ignored if we don't need it
        field_data = np.hsplit(data.pop('fields'), len(fields))
        for fi, field in enumerate(fields):
            mylog.debug("Setting field %s", field)
            input_units = self._projected_units[field]
            self[field] = self.ds.arr(field_data[fi].ravel(), input_units)
        for i in list(data.keys()):
            self[i] = data.pop(i)
        mylog.info("Projection completed")
        self.tree = tree

    def _initialize_chunk(self, chunk, tree):
        icoords = chunk.icoords
        xax = self.ds.coordinates.x_axis[self.axis]
        yax = self.ds.coordinates.y_axis[self.axis]
        i1 = icoords[:,xax]
        i2 = icoords[:,yax]
        ilevel = chunk.ires * self.ds.ires_factor
        tree.initialize_chunk(i1, i2, ilevel)

    def _initialize_projected_units(self, fields, chunk):
        for field in self.data_source._determine_fields(fields):
            finfo = self.ds._get_field_info(*field)
            if finfo.units is None:
                # First time calling a units="auto" field, infer units and cache
                # for future field accesses.
                finfo.units = str(chunk[field].units)
            field_unit = Unit(finfo.units, registry=self.ds.unit_registry)
            if self.method == "mip" or self._sum_only:
                path_length_unit = Unit(registry=self.ds.unit_registry)
            else:
                ax_name = self.ds.coordinates.axis_name[self.axis]
                path_element_name = ("index", "path_element_%s" % (ax_name))
                path_length_unit = self.ds.field_info[path_element_name].units
                path_length_unit = Unit(path_length_unit,
                                        registry=self.ds.unit_registry)
                # Only convert to appropriate unit system for path
                # elements that aren't angles
                if not path_length_unit.is_dimensionless:
                    path_length_unit = path_length_unit.get_base_equivalent(
                        unit_system=self.ds.unit_system)
            if self.weight_field is None:
                self._projected_units[field] = field_unit*path_length_unit
            else:
                self._projected_units[field] = field_unit

    def _handle_chunk(self, chunk, fields, tree):
        if self.method == "mip" or self._sum_only:
            dl = self.ds.quan(1.0, "")
        else:
            # This gets explicitly converted to cm
            ax_name = self.ds.coordinates.axis_name[self.axis]
            dl = chunk["index", "path_element_%s" % (ax_name)]
            # This is done for cases where our path element does not have a CGS
            # equivalent.  Once "preferred units" have been implemented, this
            # will not be necessary at all, as the final conversion will occur
            # at the display layer.
            if not dl.units.is_dimensionless:
                dl.convert_to_units(self.ds.unit_system["length"])
        v = np.empty((chunk.ires.size, len(fields)), dtype="float64")
        for i, field in enumerate(fields):
            d = chunk[field] * dl
            v[:,i] = d
        if self.weight_field is not None:
            w = chunk[self.weight_field]
            np.multiply(v, w[:,None], v)
            np.multiply(w, dl, w)
        else:
            w = np.ones(chunk.ires.size, dtype="float64")
        icoords = chunk.icoords
        xax = self.ds.coordinates.x_axis[self.axis]
        yax = self.ds.coordinates.y_axis[self.axis]
        i1 = icoords[:,xax]
        i2 = icoords[:,yax]
        ilevel = chunk.ires * self.ds.ires_factor
        tree.add_chunk_to_tree(i1, i2, ilevel, v, w)

    def to_pw(self, fields=None, center='c', width=None, origin='center-window'):
        r"""Create a :class:`~yt.visualization.plot_window.PWViewerMPL` from this
        object.

        This is a bare-bones mechanism of creating a plot window from this
        object, which can then be moved around, zoomed, and on and on.  All
        behavior of the plot window is relegated to that routine.
        """
        pw = self._get_pw(fields, center, width, origin, 'Projection')
        return pw

    def plot(self, fields=None):
        if hasattr(self.data_source, "left_edge") and \
            hasattr(self.data_source, "right_edge"):
            left_edge = self.data_source.left_edge
            right_edge = self.data_source.right_edge
            center = (left_edge + right_edge)/2.0
            width = right_edge - left_edge
            xax = self.ds.coordinates.x_axis[self.axis]
            yax = self.ds.coordinates.y_axis[self.axis]
            lx, rx = left_edge[xax], right_edge[xax]
            ly, ry = left_edge[yax], right_edge[yax]
            width = (rx-lx), (ry-ly)
        else:
            width = self.ds.domain_width
            center = self.ds.domain_center
        pw = self._get_pw(fields, center, width, 'native', 'Projection')
        pw.show()
        return pw

class YTCoveringGrid(YTSelectionContainer3D):
    """A 3D region with all data extracted to a single, specified
    resolution.  Left edge should align with a cell boundary, but
    defaults to the closest cell boundary.

    Parameters
    ----------
    level : int
        The resolution level data to which data will be gridded. Level
        0 is the root grid dx for that dataset.
    left_edge : array_like
        The left edge of the region to be extracted.  Specify units by supplying
        a YTArray, otherwise code length units are assumed.
    dims : array_like
        Number of cells along each axis of resulting covering_grid
    fields : array_like, optional
        A list of fields that you'd like pre-generated for your object
    num_ghost_zones : integer, optional
        The number of padding ghost zones used when accessing fields.

    Examples
    --------
    >>> cube = ds.covering_grid(2, left_edge=[0.0, 0.0, 0.0], \
    ...                          dims=[128, 128, 128])
    """
    _spatial = True
    _type_name = "covering_grid"
    _con_args = ('level', 'left_edge', 'ActiveDimensions')
    _container_fields = (("index", "dx"),
                         ("index", "dy"),
                         ("index", "dz"),
                         ("index", "x"),
                         ("index", "y"),
                         ("index", "z"))
    _base_grid = None
    def __init__(self, level, left_edge, dims, fields = None,
                 ds = None, num_ghost_zones = 0, use_pbar = True,
                 field_parameters = None):
        if field_parameters is None:
            center = None
        else:
            center = field_parameters.get("center", None)
        YTSelectionContainer3D.__init__(self,
            center, ds, field_parameters)

        self.level = level
        self.left_edge = self._sanitize_edge(left_edge)
        self.ActiveDimensions = self._sanitize_dims(dims)

        rdx = self.ds.domain_dimensions*self.ds.relative_refinement(0, level)
        rdx[np.where(np.array(dims) - 2 * num_ghost_zones <= 1)] = 1   # issue 602
        self.base_dds = self.ds.domain_width / self.ds.domain_dimensions
        self.dds = self.ds.domain_width / rdx.astype("float64")
        self.right_edge = self.left_edge + self.ActiveDimensions*self.dds
        self._num_ghost_zones = num_ghost_zones
        self._use_pbar = use_pbar
        self.global_startindex = np.rint(
            (self.left_edge-self.ds.domain_left_edge)/self.dds).astype('int64')
        self._setup_data_source()
        self.get_data(fields)

    @property
    def icoords(self):
        ic = np.indices(self.ActiveDimensions).astype("int64")
        return np.column_stack([i.ravel() + gi for i, gi in
            zip(ic, self.get_global_startindex())])

    @property
    def fwidth(self):
        fw = np.ones((self.ActiveDimensions.prod(), 3), dtype="float64")
        fw *= self.dds
        return fw

    @property
    def fcoords(self):
        LE = self.LeftEdge + self.dds/2.0
        RE = self.RightEdge - self.dds/2.0
        N = self.ActiveDimensions
        fc = np.mgrid[LE[0]:RE[0]:N[0]*1j,
                      LE[1]:RE[1]:N[1]*1j,
                      LE[2]:RE[2]:N[2]*1j]
        return np.column_stack([f.ravel() for f in fc])

    @property
    def ires(self):
        tr = np.ones(self.ActiveDimensions.prod(), dtype="int64")
        tr *= self.level
        return tr

    def _sanitize_dims(self, dims):
        if not iterable(dims):
            dims = [dims]*len(self.ds.domain_left_edge)
        if len(dims) != len(self.ds.domain_left_edge):
            raise RuntimeError(
                "Length of dims must match the dimensionality of the dataset")
        return np.array(dims, dtype='int32')

    def _sanitize_edge(self, edge):
        if not iterable(edge):
            edge = [edge]*len(self.ds.domain_left_edge)
        if len(edge) != len(self.ds.domain_left_edge):
            raise RuntimeError(
                "Length of edges must match the dimensionality of the "
                "dataset")
        if hasattr(edge, 'units'):
            edge_units = edge.units
        else:
            edge_units = 'code_length'
        return self.ds.arr(edge, edge_units)

    def _reshape_vals(self, arr):
        if len(arr.shape) == 3: return arr
        return arr.reshape(self.ActiveDimensions, order="C")

    @property
    def shape(self):
        return tuple(self.ActiveDimensions.tolist())

    def _setup_data_source(self):
        self._data_source = self.ds.region(self.center,
            self.left_edge, self.right_edge)
        self._data_source.min_level = 0
        self._data_source.max_level = self.level
        # This triggers "special" behavior in the RegionSelector to ensure we
        # select *cells* whose bounding boxes overlap with our region, not just
        # their cell centers.
        self._data_source.loose_selection = True

    def get_data(self, fields = None):
        if fields is None: return
        fields = self._determine_fields(ensure_list(fields))
        fields_to_get = [f for f in fields if f not in self.field_data]
        fields_to_get = self._identify_dependencies(fields_to_get)
        if len(fields_to_get) == 0: return
        try:
            fill, gen, part, alias = self._split_fields(fields_to_get)
        except NeedsGridType:
            if self._num_ghost_zones == 0:
                raise RuntimeError(
                    "Attempting to access a field that needs ghost zones, but "
                    "num_ghost_zones = %s. You should create the covering grid "
                    "with nonzero num_ghost_zones." % self._num_ghost_zones)
            else:
                raise
        if len(part) > 0: self._fill_particles(part)
        if len(fill) > 0: self._fill_fields(fill)
        for a, f in sorted(alias.items()):
            if f.particle_type:
                self[a] = self._data_source[f]
            else:
                self[a] = f(self)
            self.field_data[a].convert_to_units(f.output_units)
        if len(gen) > 0:
            part_gen = []
            cell_gen = []
            for field in gen:
                finfo = self.ds.field_info[field]
                if finfo.particle_type:
                    part_gen.append(field)
                else:
                    cell_gen.append(field)
            self._generate_fields(cell_gen)
            for p in part_gen:
                self[p] = self._data_source[p]

    def _split_fields(self, fields_to_get):
        fill, gen = self.index._split_fields(fields_to_get)
        particles = []
        alias = {}
        for field in gen:
            finfo = self.ds._get_field_info(*field)
            if finfo._function.__name__ == "_TranslationFunc":
                alias[field] = finfo
                continue
            try:
                finfo.check_available(self)
            except NeedsOriginalGrid:
                fill.append(field)
        for field in fill:
            finfo = self.ds._get_field_info(*field)
            if finfo.particle_type:
                particles.append(field)
        gen = [f for f in gen if f not in fill and f not in alias]
        fill = [f for f in fill if f not in particles]
        return fill, gen, particles, alias

    def _fill_particles(self, part):
        for p in part:
            self[p] = self._data_source[p]

    def _fill_fields(self, fields):
        fields = [f for f in fields if f not in self.field_data]
        if len(fields) == 0: return
        output_fields = [np.zeros(self.ActiveDimensions, dtype="float64")
                         for field in fields]
        domain_dims = self.ds.domain_dimensions.astype("int64") \
                    * self.ds.relative_refinement(0, self.level)
        refine_by = self.ds.refine_by
        if not iterable(self.ds.refine_by):
            refine_by = [refine_by, refine_by, refine_by]
        refine_by = np.array(refine_by, dtype="i8")
        for chunk in self._data_source.chunks(fields, "io"):
            input_fields = [chunk[field] for field in fields]
            # NOTE: This usage of "refine_by" is actually *okay*, because it's
            # being used with respect to iref, which is *already* scaled!
            fill_region(input_fields, output_fields, self.level,
                        self.global_startindex, chunk.icoords, chunk.ires,
                        domain_dims, refine_by)
        for name, v in zip(fields, output_fields):
            fi = self.ds._get_field_info(*name)
            self[name] = self.ds.arr(v, fi.units)

    def _generate_container_field(self, field):
        rv = self.ds.arr(np.ones(self.ActiveDimensions, dtype="float64"),
                             "")
        if field == ("index", "dx"):
            np.multiply(rv, self.dds[0], rv)
        elif field == ("index", "dy"):
            np.multiply(rv, self.dds[1], rv)
        elif field == ("index", "dz"):
            np.multiply(rv, self.dds[2], rv)
        elif field == ("index", "x"):
            x = np.mgrid[self.left_edge[0] + 0.5*self.dds[0]:
                         self.right_edge[0] - 0.5*self.dds[0]:
                         self.ActiveDimensions[0] * 1j]
            np.multiply(rv, x[:,None,None], rv)
        elif field == ("index", "y"):
            y = np.mgrid[self.left_edge[1] + 0.5*self.dds[1]:
                         self.right_edge[1] - 0.5*self.dds[1]:
                         self.ActiveDimensions[1] * 1j]
            np.multiply(rv, y[None,:,None], rv)
        elif field == ("index", "z"):
            z = np.mgrid[self.left_edge[2] + 0.5*self.dds[2]:
                         self.right_edge[2] - 0.5*self.dds[2]:
                         self.ActiveDimensions[2] * 1j]
            np.multiply(rv, z[None,None,:], rv)
        else:
            raise KeyError(field)
        return rv

    @property
    def LeftEdge(self):
        return self.left_edge

    @property
    def RightEdge(self):
        return self.right_edge

    def deposit(self, positions, fields = None, method = None,
                kernel_name = 'cubic'):
        cls = getattr(particle_deposit, "deposit_%s" % method, None)
        if cls is None:
            raise YTParticleDepositionNotImplemented(method)
        # We allocate number of zones, not number of octs. Everything inside
        # this is fortran ordered because of the ordering in the octree deposit
        # routines, so we reverse it here to match the convention there
        op = cls(tuple(self.ActiveDimensions)[::-1], kernel_name)
        op.initialize()
        op.process_grid(self, positions, fields)
        vals = op.finalize()
        # Fortran-ordered, so transpose.
        return vals.transpose()

    def write_to_gdf(self, gdf_path, fields, nprocs=1, field_units=None,
                     **kwargs):
        r"""
        Write the covering grid data to a GDF file.

        Parameters
        ----------
        gdf_path : string
            Pathname of the GDF file to write.
        fields : list of strings
            Fields to write to the GDF file.
        nprocs : integer, optional
            Split the covering grid into *nprocs* subgrids before
            writing to the GDF file. Default: 1
        field_units : dictionary, optional
            Dictionary of units to convert fields to. If not set, fields are
            in their default units.
        All remaining keyword arguments are passed to
        yt.utilities.grid_data_format.writer.write_to_gdf.

        Examples
        --------
        >>> cube.write_to_gdf("clumps.h5", ["density","temperature"], nprocs=16,
        ...                   clobber=True)
        """
        data = {}
        for field in fields:
            if field in field_units:
                units = field_units[field]
            else:
                units = str(self[field].units)
            data[field] = (self[field].in_units(units).v, units)
        le = self.left_edge.v
        re = self.right_edge.v
        bbox = np.array([[l,r] for l,r in zip(le, re)])
        ds = load_uniform_grid(data, self.ActiveDimensions, bbox=bbox,
                               length_unit=self.ds.length_unit,
                               time_unit=self.ds.time_unit,
                               mass_unit=self.ds.mass_unit, nprocs=nprocs,
                               sim_time=self.ds.current_time.v)
        write_to_gdf(ds, gdf_path, **kwargs)

class YTArbitraryGrid(YTCoveringGrid):
    """A 3D region with arbitrary bounds and dimensions.

    In contrast to the Covering Grid, this object accepts a left edge, a right
    edge, and dimensions.  This allows it to be used for creating 3D particle
    deposition fields that are independent of the underlying mesh, whether that
    is yt-generated or from the simulation data.  For example, arbitrary boxes
    around particles can be drawn and particle deposition fields can be
    created.  This object will refuse to generate any fluid fields.

    Parameters
    ----------
    left_edge : array_like
        The left edge of the region to be extracted
    right_edge : array_like
        The left edge of the region to be extracted
    dims : array_like
        Number of cells along each axis of resulting grid.

    Examples
    --------
    >>> obj = ds.arbitrary_grid([0.0, 0.0, 0.0], [0.99, 0.99, 0.99],
    ...                          dims=[128, 128, 128])
    """
    _spatial = True
    _type_name = "arbitrary_grid"
    _con_args = ('left_edge', 'right_edge', 'ActiveDimensions')
    _container_fields = (("index", "dx"),
                         ("index", "dy"),
                         ("index", "dz"),
                         ("index", "x"),
                         ("index", "y"),
                         ("index", "z"))
    def __init__(self, left_edge, right_edge, dims,
                 ds = None, field_parameters = None):
        if field_parameters is None:
            center = None
        else:
            center = field_parameters.get("center", None)
        YTSelectionContainer3D.__init__(self, center, ds, field_parameters)
        self.left_edge = self._sanitize_edge(left_edge)
        self.right_edge = self._sanitize_edge(right_edge)
        self.ActiveDimensions = self._sanitize_dims(dims)
        self.dds = self.base_dds = (self.right_edge - self.left_edge)/self.ActiveDimensions
        self.level = 99
        self._setup_data_source()

    def _fill_fields(self, fields):
        fields = [f for f in fields if f not in self.field_data]
        if len(fields) == 0: return
        # It may be faster to adapt fill_region_float to fill multiple fields
        # instead of looping here
        for field in fields:
            dest = np.zeros(self.ActiveDimensions, dtype="float64")
            for chunk in self._data_source.chunks(fields, "io"):
                fill_region_float(chunk.fcoords, chunk.fwidth, chunk[field],
                                  self.left_edge, self.right_edge, dest, 1,
                                  self.ds.domain_width,
                                  int(any(self.ds.periodicity)))
            fi = self.ds._get_field_info(field)
            self[field] = self.ds.arr(dest, fi.units)


class LevelState(object):
    current_dx = None
    current_dims = None
    current_level = None
    global_startindex = None
    old_global_startindex = None
    fields = None
    data_source = None

    # These are all cached here as numpy arrays, without units, in
    # code_lengths.
    domain_width = None
    domain_left_edge = None
    domain_right_edge = None
    left_edge = None
    right_edge = None
    base_dx = None
    dds = None

class YTSmoothedCoveringGrid(YTCoveringGrid):
    """A 3D region with all data extracted and interpolated to a
    single, specified resolution. (Identical to covering_grid,
    except that it interpolates.)

    Smoothed covering grids start at level 0, interpolating to
    fill the region to level 1, replacing any cells actually
    covered by level 1 data, and then recursively repeating this
    process until it reaches the specified `level`.

    Parameters
    ----------
    level : int
        The resolution level data is uniformly gridded at
    left_edge : array_like
        The left edge of the region to be extracted
    dims : array_like
        Number of cells along each axis of resulting covering_grid.
    fields : array_like, optional
        A list of fields that you'd like pre-generated for your object

    Example
    -------
    cube = ds.smoothed_covering_grid(2, left_edge=[0.0, 0.0, 0.0], \
                              dims=[128, 128, 128])
    """
    _type_name = "smoothed_covering_grid"
    filename = None
    _min_level = None
    @wraps(YTCoveringGrid.__init__)
    def __init__(self, *args, **kwargs):
        ds = kwargs['ds']
        self._base_dx = ((ds.domain_right_edge - ds.domain_left_edge) /
                         ds.domain_dimensions.astype("float64"))
        self.global_endindex = None
        YTCoveringGrid.__init__(self, *args, **kwargs)
        self._final_start_index = self.global_startindex

    def _setup_data_source(self, level_state = None):
        if level_state is None: return
        # We need a buffer region to allow for zones that contribute to the
        # interpolation but are not directly inside our bounds
        level_state.data_source = self.ds.region(
            self.center,
            level_state.left_edge - level_state.current_dx,
            level_state.right_edge + level_state.current_dx)
        level_state.data_source.min_level = level_state.current_level
        level_state.data_source.max_level = level_state.current_level
        self._pdata_source = self.ds.region(
            self.center,
            level_state.left_edge - level_state.current_dx,
            level_state.right_edge + level_state.current_dx)
        self._pdata_source.min_level = level_state.current_level
        self._pdata_source.max_level = level_state.current_level

    def _compute_minimum_level(self):
        # This attempts to determine the minimum level that we should be
        # starting on for this box.  It does this by identifying the minimum
        # level that could contribute to the minimum bounding box at that
        # level; that means that all cells from coarser levels will be replaced.
        if self._min_level is not None:
            return self._min_level
        ils = LevelState()
        min_level = 0
        for l in range(self.level, 0, -1):
            dx = self._base_dx / self.ds.relative_refinement(0, l)
            start_index, end_index, dims = self._minimal_box(dx)
            ils.left_edge = start_index * dx + self.ds.domain_left_edge
            ils.right_edge = ils.left_edge + dx * dims
            ils.current_dx = dx
            ils.current_level = l
            self._setup_data_source(ils)
            # Reset the max_level
            ils.data_source.min_level = 0
            ils.data_source.max_level = l
            ils.data_source.loose_selection = False
            min_level = self.level
            for chunk in ils.data_source.chunks([], "io"):
                # With our odd selection methods, we can sometimes get no-sized ires.
                ir = chunk.ires
                if ir.size == 0: continue
                min_level = min(ir.min(), min_level)
            if min_level >= l:
                break
        self._min_level = min_level
        return min_level

    def _fill_fields(self, fields):
        fields = [f for f in fields if f not in self.field_data]
        if len(fields) == 0: return
        ls = self._initialize_level_state(fields)
        min_level = self._compute_minimum_level()
        # NOTE: This usage of "refine_by" is actually *okay*, because it's
        # being used with respect to iref, which is *already* scaled!
        refine_by = self.ds.refine_by
        if not iterable(self.ds.refine_by):
            refine_by = [refine_by, refine_by, refine_by]
        refine_by = np.array(refine_by, dtype="i8")
        for level in range(self.level + 1):
            if level < min_level:
                self._update_level_state(ls)
                continue
            nd = self.ds.dimensionality
            refinement = np.zeros_like(ls.base_dx)
            refinement += self.ds.relative_refinement(0, ls.current_level)
            refinement[nd:] = 1
            domain_dims = self.ds.domain_dimensions * refinement
            domain_dims = domain_dims.astype("int64")
            tot = ls.current_dims.prod()
            for chunk in ls.data_source.chunks(fields, "io"):
                chunk[fields[0]]
                input_fields = [chunk[field] for field in fields]
                tot -= fill_region(input_fields, ls.fields, ls.current_level,
                            ls.global_startindex, chunk.icoords,
                            chunk.ires, domain_dims, refine_by)
            if level == 0 and tot != 0:
                raise RuntimeError
            self._update_level_state(ls)
        for name, v in zip(fields, ls.fields):
            if self.level > 0:
                v = v[1:-1, 1:-1, 1:-1]
            fi = self.ds._get_field_info(*name)
            self[name] = self.ds.arr(v, fi.units)

    def _initialize_level_state(self, fields):
        ls = LevelState()
        ls.domain_width = self.ds.domain_width
        ls.domain_left_edge = self.ds.domain_left_edge
        ls.domain_right_edge = self.ds.domain_right_edge
        ls.base_dx = self._base_dx
        ls.dds = self.dds
        ls.left_edge = self.left_edge
        ls.right_edge = self.right_edge
        for att in ("domain_width", "domain_left_edge", "domain_right_edge",
                    "left_edge", "right_edge", "base_dx", "dds"):
            setattr(ls, att, getattr(ls, att).in_units("code_length").d)
        ls.current_dx = ls.base_dx
        ls.current_level = 0
        ls.global_startindex, end_index, idims = \
            self._minimal_box(ls.current_dx)
        ls.current_dims = idims.astype("int32")
        ls.left_edge = ls.global_startindex * ls.current_dx \
                     + self.ds.domain_left_edge.d
        ls.right_edge = ls.left_edge + ls.current_dims * ls.current_dx
        ls.fields = [np.zeros(idims, dtype="float64")-999 for field in fields]
        self._setup_data_source(ls)
        return ls

    def _minimal_box(self, dds):
        LL = self.left_edge.d - self.ds.domain_left_edge.d
        # Nudge in case we're on the edge
        LL += np.finfo(np.float64).eps
        LS = self.right_edge.d - self.ds.domain_left_edge.d
        LS += np.finfo(np.float64).eps
        cell_start = LL / dds  # This is the cell we're inside
        cell_end = LS / dds
        if self.level == 0:
            start_index = np.array(np.floor(cell_start), dtype="int64")
            end_index = np.array(np.ceil(cell_end), dtype="int64")
            dims = np.rint((self.ActiveDimensions * self.dds.d) / dds).astype("int64")
        else:
            # Give us one buffer
            start_index = np.rint(cell_start).astype('int64') - 1
            # How many root cells do we occupy?
            end_index = np.rint(cell_end).astype('int64')
            dims = end_index - start_index + 1
        return start_index, end_index.astype("int64"), dims.astype("int32")

    def _update_level_state(self, level_state):
        ls = level_state
        if ls.current_level >= self.level: return
        rf = float(self.ds.relative_refinement(
                    ls.current_level, ls.current_level + 1))
        ls.current_level += 1
        nd = self.ds.dimensionality
        refinement = np.zeros_like(ls.base_dx)
        refinement += self.ds.relative_refinement(0, ls.current_level)
        refinement[nd:] = 1
        ls.current_dx = ls.base_dx / refinement
        ls.old_global_startindex = ls.global_startindex
        ls.global_startindex, end_index, ls.current_dims = \
            self._minimal_box(ls.current_dx)
        ls.left_edge = ls.global_startindex * ls.current_dx \
                     + self.ds.domain_left_edge.d
        ls.right_edge = ls.left_edge + ls.current_dims * ls.current_dx
        input_left = (level_state.old_global_startindex) * rf  + 1
        new_fields = []
        for input_field in level_state.fields:
            output_field = np.zeros(ls.current_dims, dtype="float64")
            output_left = level_state.global_startindex + 0.5
            ghost_zone_interpolate(rf, input_field, input_left,
                                   output_field, output_left)
            new_fields.append(output_field)
        level_state.fields = new_fields
        self._setup_data_source(ls)

class YTSurface(YTSelectionContainer3D):
    r"""This surface object identifies isocontours on a cell-by-cell basis,
    with no consideration of global connectedness, and returns the vertices
    of the Triangles in that isocontour.

    This object simply returns the vertices of all the triangles calculated by
    the `marching cubes <http://en.wikipedia.org/wiki/Marching_cubes>`_
    algorithm; for more complex operations, such as identifying connected sets
    of cells above a given threshold, see the extract_connected_sets function.
    This is more useful for calculating, for instance, total isocontour area, or
    visualizing in an external program (such as `MeshLab
    <http://meshlab.sf.net>`_.)  The object has the properties .vertices and
    will sample values if a field is requested.  The values are interpolated to
    the center of a given face.

    Parameters
    ----------
    data_source : YTSelectionContainer
        This is the object which will used as a source
    surface_field : string
        Any field that can be obtained in a data object.  This is the field
        which will be isocontoured.
    field_value : float, YTQuantity, or unit tuple
        The value at which the isocontour should be calculated.

    Examples
    --------
    This will create a data object, find a nice value in the center, and
    output the vertices to "triangles.obj" after rescaling them.

    >>> from yt.units import kpc
    >>> sp = ds.sphere("max", (10, "kpc")
    >>> surf = ds.surface(sp, "density", 5e-27)
    >>> print surf["temperature"]
    >>> print surf.vertices
    >>> bounds = [(sp.center[i] - 5.0*kpc,
    ...            sp.center[i] + 5.0*kpc) for i in range(3)]
    >>> surf.export_ply("my_galaxy.ply", bounds = bounds)
    """
    _type_name = "surface"
    _con_args = ("data_source", "surface_field", "field_value")
    _container_fields = (("index", "dx"),
                         ("index", "dy"),
                         ("index", "dz"),
                         ("index", "x"),
                         ("index", "y"),
                         ("index", "z"))
    def __init__(self, data_source, surface_field, field_value, ds=None):
        self.data_source = data_source
        self.surface_field = data_source._determine_fields(surface_field)[0]
        finfo = data_source.ds.field_info[self.surface_field]
        try:
            self.field_value = field_value.to(finfo.units)
        except AttributeError:
            if isinstance(field_value, tuple):
                self.field_value = data_source.ds.quan(*field_value)
                self.field_value = self.field_value.to(finfo.units)
            else:
                self.field_value = data_source.ds.quan(field_value, finfo.units)
        self.vertex_samples = YTFieldData()
        center = data_source.get_field_parameter("center")
        super(YTSurface, self).__init__(center=center, ds=ds)

    def _generate_container_field(self, field):
        self.get_data(field)
        return self[field]

    def get_data(self, fields = None, sample_type = "face", no_ghost = False):
        if isinstance(fields, list) and len(fields) > 1:
            for field in fields: self.get_data(field)
            return
        elif isinstance(fields, list):
            fields = fields[0]
        # Now we have a "fields" value that is either a string or None
        if fields is not None:
            mylog.info("Extracting (sampling: %s)" % (fields,))
        verts = []
        samples = []
        for io_chunk in parallel_objects(self.data_source.chunks([], "io")):
            for block, mask in self.data_source.blocks:
                my_verts = self._extract_isocontours_from_grid(
                                block, self.surface_field, self.field_value,
                                mask, fields, sample_type, no_ghost=no_ghost)
                if fields is not None:
                    my_verts, svals = my_verts
                    samples.append(svals)
                verts.append(my_verts)
        verts = np.concatenate(verts).transpose()
        verts = self.comm.par_combine_object(verts, op='cat', datatype='array')
        # verts is an ndarray here and will always be in code units, so we
        # expose it in the public API as a YTArray
        self._vertices = self.ds.arr(verts, 'code_length')
        if fields is not None:
            samples = uconcatenate(samples)
            samples = self.comm.par_combine_object(samples, op='cat',
                                datatype='array')
            if sample_type == "face":
                self[fields] = samples
            elif sample_type == "vertex":
                self.vertex_samples[fields] = samples

    def _extract_isocontours_from_grid(self, grid, field, value,
                                       mask, sample_values = None,
                                       sample_type = "face",
                                       no_ghost = False):
        # TODO: check if multiple fields can be passed here
        vals = grid.get_vertex_centered_data([field], no_ghost=no_ghost)[field]
        if sample_values is not None:
            # TODO: is no_ghost=False correct here?
            svals = grid.get_vertex_centered_data([sample_values])[sample_values]
        else:
            svals = None

        sample_type = {"face": 1, "vertex": 2}[sample_type]
        my_verts = march_cubes_grid(value, vals, mask, grid.LeftEdge,
                                    grid.dds, svals, sample_type)
        return my_verts

    def calculate_flux(self, field_x, field_y, field_z, fluxing_field = None):
        r"""This calculates the flux over the surface.

        This function will conduct `marching cubes
        <http://en.wikipedia.org/wiki/Marching_cubes>`_ on all the cells in a
        given data container (grid-by-grid), and then for each identified
        triangular segment of an isocontour in a given cell, calculate the
        gradient (i.e., normal) in the isocontoured field, interpolate the local
        value of the "fluxing" field, the area of the triangle, and then return:

        area * local_flux_value * (n dot v)

        Where area, local_value, and the vector v are interpolated at the barycenter
        (weighted by the vertex values) of the triangle.  Note that this
        specifically allows for the field fluxing across the surface to be
        *different* from the field being contoured.  If the fluxing_field is
        not specified, it is assumed to be 1.0 everywhere, and the raw flux
        with no local-weighting is returned.

        Additionally, the returned flux is defined as flux *into* the surface,
        not flux *out of* the surface.

        Parameters
        ----------
        field_x : string
            The x-component field
        field_y : string
            The y-component field
        field_z : string
            The z-component field
        fluxing_field : string, optional
            The field whose passage over the surface is of interest.  If not
            specified, assumed to be 1.0 everywhere.

        Returns
        -------
        flux : float
            The summed flux.  Note that it is not currently scaled; this is
            simply the code-unit area times the fields.

        References
        ----------

        .. [1] Marching Cubes: http://en.wikipedia.org/wiki/Marching_cubes

        Examples
        --------

        This will create a data object, find a nice value in the center, and
        calculate the metal flux over it.

        >>> sp = ds.sphere("max", (10, "kpc")
        >>> surf = ds.surface(sp, "density", 5e-27)
        >>> flux = surf.calculate_flux(
        ...     "velocity_x", "velocity_y", "velocity_z", "metal_density")
        """
        flux = 0.0
        mylog.info("Fluxing %s", fluxing_field)
        for io_chunk in parallel_objects(self.data_source.chunks([], "io")):
            for block, mask in self.data_source.blocks:
                flux += self._calculate_flux_in_grid(block, mask,
                        field_x, field_y, field_z, fluxing_field)
        flux = self.comm.mpi_allreduce(flux, op="sum")
        return flux

    def _calculate_flux_in_grid(self, grid, mask,
            field_x, field_y, field_z, fluxing_field = None):

        vc_fields = [self.surface_field, field_x, field_y, field_z]
        if fluxing_field is not None:
            vc_fields.append(fluxing_field)

        vc_data = grid.get_vertex_centered_data(vc_fields)
        if fluxing_field is None:
            ff = np.ones_like(vc_data[self.surface_field], dtype="float64")
        else:
            ff = vc_data[fluxing_field]
<<<<<<< HEAD

        return march_cubes_grid_flux(
            self.field_value, vc_data[self.surface_field], vc_data[field_x],
            vc_data[field_y], vc_data[field_z], ff, mask, grid.LeftEdge,
            grid.dds)
=======
        surf_vals = vc_data[self.surface_field]
        field_x_vals = vc_data[field_x]
        field_y_vals = vc_data[field_y]
        field_z_vals = vc_data[field_z]
        ret = march_cubes_grid_flux(
            self.field_value, surf_vals, field_x_vals, field_y_vals, field_z_vals,
            ff, mask, grid.LeftEdge, grid.dds)
        # assumes all the fluxing fields have the same units
        ret_units = field_x_vals.units * ff.units * grid.dds.units**2
        ret = self.ds.arr(ret, ret_units)
        ret.convert_to_units(self.ds.unit_system[ret_units.dimensions])
        return ret

    _vertices = None
    @property
    def vertices(self):
        if self._vertices is None:
            self.get_data()
        return self._vertices
>>>>>>> 7ef69331

    @property
    def triangles(self):
        vv = np.empty((self.vertices.shape[1]//3, 3, 3), dtype="float64")
        vv = self.ds.arr(vv, self.vertices.units)
        for i in range(3):
            for j in range(3):
                vv[:,i,j] = self.vertices[j,i::3]
        return vv

    _surface_area = None
    @property
    def surface_area(self):
        if self._surface_area is not None:
            return self._surface_area
        tris = self.triangles
        x = tris[:, 1, :] - tris[:, 0, :]
        y = tris[:, 2, :] - tris[:, 0, :]
        areas = (x[:, 1]*y[:, 2] - x[:, 2]*y[:, 1])**2
        np.add(areas, (x[:, 2]*y[:, 0] - x[:, 0]*y[:, 2])**2, out=areas)
        np.add(areas, (x[:, 0]*y[:, 1] - x[:, 1]*y[:, 0])**2, out=areas)
        np.sqrt(areas, out=areas)
        self._surface_area = 0.5*areas.sum()
        return self._surface_area

    def export_obj(self, filename, transparency = 1.0, dist_fac = None,
                   color_field = None, emit_field = None, color_map = None,
                   color_log = True, emit_log = True, plot_index = None,
                   color_field_max = None, color_field_min = None,
                   emit_field_max = None, emit_field_min = None):
        r"""Export the surface to the OBJ format

        Suitable for visualization in many different programs (e.g., Blender).
        NOTE: this exports an .obj file and an .mtl file, both with the general
        'filename' as a prefix.  The .obj file points to the .mtl file in its
        header, so if you move the 2 files, make sure you change the .obj header
        to account for this. ALSO NOTE: the emit_field needs to be a combination
        of the other 2 fields used to have the emissivity track with the color.

        Parameters
        ----------

        filename : string
            The file this will be exported to.  This cannot be a file-like
            object. If there are no file extentions included - both obj & mtl
            files are created.
        transparency : float
            This gives the transparency of the output surface plot.  Values
            from 0.0 (invisible) to 1.0 (opaque).
        dist_fac : float
            Divide the axes distances by this amount.
        color_field : string
            Should a field be sample and colormapped?
        emit_field : string
            Should we track the emissivity of a field? This should be a
            combination of the other 2 fields being used.
        color_map : string
            Which color map should be applied?
        color_log : bool
            Should the color field be logged before being mapped?
        emit_log : bool
            Should the emitting field be logged before being mapped?
        plot_index : integer
            Index of plot for multiple plots.  If none, then only 1 plot.
        color_field_max : float
            Maximum value of the color field across all surfaces.
        color_field_min : float
            Minimum value of the color field across all surfaces.
        emit_field_max : float
            Maximum value of the emitting field across all surfaces.
        emit_field_min : float
            Minimum value of the emitting field across all surfaces.

        Examples
        --------

        >>> sp = ds.sphere("max", (10, "kpc"))
        >>> trans = 1.0
        >>> surf = ds.surface(sp, "density", 5e-27)
        >>> surf.export_obj("my_galaxy", transparency=trans)

        >>> sp = ds.sphere("max", (10, "kpc"))
        >>> mi, ma = sp.quantities.extrema('temperature')
        >>> rhos = [1e-24, 1e-25]
        >>> trans = [0.5, 1.0]
        >>> for i, r in enumerate(rhos):
        ...     surf = ds.surface(sp,'density',r)
        ...     surf.export_obj("my_galaxy", transparency=trans[i],
        ...                      color_field='temperature'
        ...                      plot_index = i, color_field_max = ma,
        ...                      color_field_min = mi)

        >>> sp = ds.sphere("max", (10, "kpc"))
        >>> rhos = [1e-24, 1e-25]
        >>> trans = [0.5, 1.0]
        >>> def _Emissivity(field, data):
        ...     return (data['density']*data['density'] *
        ...             np.sqrt(data['temperature']))
        >>> ds.add_field("emissivity", function=_Emissivity,
        ...              sampling_type='cell', units=r"g**2*sqrt(K)/cm**6")
        >>> for i, r in enumerate(rhos):
        ...     surf = ds.surface(sp,'density',r)
        ...     surf.export_obj("my_galaxy", transparency=trans[i],
        ...                      color_field='temperature',
        ...                      emit_field='emissivity',
        ...                      plot_index = i)

        """
        if color_map is None:
            color_map = ytcfg.get("yt", "default_colormap")
        if self.vertices is None:
            if color_field is not None:
                self.get_data(color_field,"face")
        elif color_field is not None:
            if color_field not in self.field_data:
                self[color_field]
        if color_field is None:
            self.get_data(self.surface_field,'face')
        if emit_field is not None:
            if color_field not in self.field_data:
                self[emit_field]
        only_on_root(self._export_obj, filename, transparency, dist_fac, color_field, emit_field,
                             color_map, color_log, emit_log, plot_index, color_field_max,
                             color_field_min, emit_field_max, emit_field_min)

    def _color_samples_obj(self, cs, em, color_log, emit_log, color_map, arr,
                           color_field_max, color_field_min, color_field,
                           emit_field_max, emit_field_min, emit_field): # this now holds for obj files
        if color_field is not None:
            if color_log: cs = np.log10(cs)
        if emit_field is not None:
            if emit_log: em = np.log10(em)
        if color_field is not None:
            if color_field_min is None:
                if sys.version_info > (3, ):
                    cs = [float(field) for field in cs]
                    cs = np.array(cs)
                mi = cs.min()
            else:
                mi = color_field_min
                if color_log: mi = np.log10(mi)
            if color_field_max is None:
                if sys.version_info > (3, ):
                    cs = [float(field) for field in cs]
                    cs = np.array(cs)
                ma = cs.max()
            else:
                ma = color_field_max
                if color_log: ma = np.log10(ma)
            cs = (cs - mi) / (ma - mi)
        else:
            cs[:] = 1.0
        # to get color indicies for OBJ formatting
        from yt.visualization._colormap_data import color_map_luts
        lut = color_map_luts[color_map]
        x = np.mgrid[0.0:1.0:lut[0].shape[0]*1j]
        arr["cind"][:] = (np.interp(cs,x,x)*(lut[0].shape[0]-1)).astype("uint8")
        # now, get emission
        if emit_field is not None:
            if emit_field_min is None:
                if sys.version_info > (3, ):
                    em = [float(field) for field in em]
                    em = np.array(em)
                emi = em.min()
            else:
                emi = emit_field_min
                if emit_log: emi = np.log10(emi)
            if emit_field_max is None:
                if sys.version_info > (3, ):
                    em = [float(field) for field in em]
                    em = np.array(em)
                ema = em.max()
            else:
                ema = emit_field_max
                if emit_log: ema = np.log10(ema)
            em = (em - emi)/(ema - emi)
            x = np.mgrid[0.0:255.0:2j] # assume 1 emissivity per color
            arr["emit"][:] = (np.interp(em,x,x))*2.0 # for some reason, max emiss = 2
        else:
            arr["emit"][:] = 0.0


    @parallel_root_only
    def _export_obj(self, filename, transparency, dist_fac = None,
                    color_field = None, emit_field = None, color_map = None,
                    color_log = True, emit_log = True, plot_index = None,
                    color_field_max = None, color_field_min = None,
                    emit_field_max = None, emit_field_min = None):
        if color_map is None:
            color_map = ytcfg.get("yt", "default_colormap")
        if plot_index is None:
            plot_index = 0
        if isinstance(filename, io.IOBase):
            fobj = filename + '.obj'
            fmtl = filename + '.mtl'
        else:
            if plot_index == 0:
                fobj = open(filename + '.obj', "w")
                fmtl = open(filename + '.mtl', 'w')
                cc = 1
            else:
                # read in last vertex
                linesave = ''
                for line in fileinput.input(filename + '.obj'):
                    if line[0] == 'f':
                        linesave = line
                p = [m.start() for m in finditer(' ', linesave)]
                cc = int(linesave[p[len(p)-1]:])+1
                fobj = open(filename + '.obj', "a")
                fmtl = open(filename + '.mtl', 'a')
        ftype = [("cind", "uint8"), ("emit", "float")]
        vtype = [("x","float"),("y","float"), ("z","float")]
        if plot_index == 0:
            fobj.write("# yt OBJ file\n")
            fobj.write("# www.yt-project.org\n")
            fobj.write("mtllib " + filename + '.mtl\n\n')  # use this material file for the faces
            fmtl.write("# yt MLT file\n")
            fmtl.write("# www.yt-project.org\n\n")
        #(0) formulate vertices
        nv = self.vertices.shape[1] # number of groups of vertices
        f = np.empty(nv//self.vertices.shape[0], dtype=ftype) # store sets of face colors
        v = np.empty(nv, dtype=vtype) # stores vertices
        if color_field is not None:
            cs = self[color_field]
        else:
            cs = np.empty(self.vertices.shape[1]//self.vertices.shape[0])
        if emit_field is not None:
            em = self[emit_field]
        else:
            em = np.empty(self.vertices.shape[1]//self.vertices.shape[0])
        self._color_samples_obj(cs, em, color_log, emit_log, color_map, f,
                                color_field_max, color_field_min,  color_field,
                                emit_field_max, emit_field_min, emit_field) # map color values to color scheme
        from yt.visualization._colormap_data import color_map_luts # import colors for mtl file
        lut = color_map_luts[color_map] # enumerate colors
        # interpolate emissivity to enumerated colors
        emiss = np.interp(np.mgrid[0:lut[0].shape[0]],np.mgrid[0:len(cs)],f["emit"][:])
        if dist_fac is None: # then normalize by bounds
            DLE = self.pf.domain_left_edge
            DRE = self.pf.domain_right_edge
            bounds = [(DLE[i], DRE[i]) for i in range(3)]
            for i, ax in enumerate("xyz"):
                # Do the bounds first since we cast to f32
                tmp = self.vertices[i,:]
                np.subtract(tmp, bounds[i][0], tmp)
                w = bounds[i][1] - bounds[i][0]
                np.divide(tmp, w, tmp)
                np.subtract(tmp, 0.5, tmp) # Center at origin.
                v[ax][:] = tmp
        else:
            for i, ax in enumerate("xyz"):
                tmp = self.vertices[i,:]
                np.divide(tmp, dist_fac, tmp)
                v[ax][:] = tmp
        #(1) write all colors per surface to mtl file
        for i in range(0,lut[0].shape[0]):
            omname = "material_" + str(i) + '_' + str(plot_index)  # name of the material
            fmtl.write("newmtl " + omname +'\n') # the specific material (color) for this face
            fmtl.write("Ka %.6f %.6f %.6f\n" %(0.0, 0.0, 0.0)) # ambient color, keep off
            fmtl.write("Kd %.6f %.6f %.6f\n" %(lut[0][i], lut[1][i], lut[2][i])) # color of face
            fmtl.write("Ks %.6f %.6f %.6f\n" %(0.0, 0.0, 0.0)) # specular color, keep off
            fmtl.write("d %.6f\n" %(transparency))  # transparency
            fmtl.write("em %.6f\n" %(emiss[i])) # emissivity per color
            fmtl.write("illum 2\n") # not relevant, 2 means highlights on?
            fmtl.write("Ns %.6f\n\n" %(0.0)) #keep off, some other specular thing
        #(2) write vertices
        for i in range(0,self.vertices.shape[1]):
            fobj.write("v %.6f %.6f %.6f\n" %(v["x"][i], v["y"][i], v["z"][i]))
        fobj.write("#done defining vertices\n\n")
        #(3) define faces and materials for each face
        for i in range(0,self.triangles.shape[0]):
            omname = 'material_' + str(f["cind"][i]) + '_' + str(plot_index) # which color to use
            fobj.write("usemtl " + omname + '\n') # which material to use for this face (color)
            fobj.write("f " + str(cc) + ' ' + str(cc+1) + ' ' + str(cc+2) + '\n\n') # vertices to color
            cc = cc+3
        fmtl.close()
        fobj.close()


    def export_blender(self,  transparency = 1.0, dist_fac = None,
                   color_field = None, emit_field = None, color_map = None,
                   color_log = True, emit_log = True, plot_index = None,
                   color_field_max = None, color_field_min = None,
                   emit_field_max = None, emit_field_min = None):
        r"""This exports the surface to the OBJ format, suitable for visualization
        in many different programs (e.g., Blender).  NOTE: this exports an .obj file
        and an .mtl file, both with the general 'filename' as a prefix.
        The .obj file points to the .mtl file in its header, so if you move the 2
        files, make sure you change the .obj header to account for this. ALSO NOTE:
        the emit_field needs to be a combination of the other 2 fields used to
        have the emissivity track with the color.

        Parameters
        ----------
        filename : string
            The file this will be exported to.  This cannot be a file-like object.
            Note - there are no file extentions included - both obj & mtl files
            are created.
        transparency : float
            This gives the transparency of the output surface plot.  Values
            from 0.0 (invisible) to 1.0 (opaque).
        dist_fac : float
            Divide the axes distances by this amount.
        color_field : string
            Should a field be sample and colormapped?
        emit_field : string
            Should we track the emissivity of a field?
              NOTE: this should be a combination of the other 2 fields being used.
        color_map : string
            Which color map should be applied?
        color_log : bool
            Should the color field be logged before being mapped?
        emit_log : bool
            Should the emitting field be logged before being mapped?
        plot_index : integer
            Index of plot for multiple plots.  If none, then only 1 plot.
        color_field_max : float
            Maximum value of the color field across all surfaces.
        color_field_min : float
            Minimum value of the color field across all surfaces.
        emit_field_max : float
            Maximum value of the emitting field across all surfaces.
        emit_field_min : float
            Minimum value of the emitting field across all surfaces.

        Examples
        --------

        >>> sp = ds.sphere("max", (10, "kpc"))
        >>> trans = 1.0
        >>> surf = ds.surface(sp, "density", 5e-27)
        >>> surf.export_obj("my_galaxy", transparency=trans)

        >>> sp = ds.sphere("max", (10, "kpc"))
        >>> mi, ma = sp.quantities.extrema('temperature')[0]
        >>> rhos = [1e-24, 1e-25]
        >>> trans = [0.5, 1.0]
        >>> for i, r in enumerate(rhos):
        ...     surf = ds.surface(sp,'density',r)
        ...     surf.export_obj("my_galaxy", transparency=trans[i],
        ...                      color_field='temperature',
        ...                      plot_index = i, color_field_max = ma,
        ...                      color_field_min = mi)

        >>> sp = ds.sphere("max", (10, "kpc"))
        >>> rhos = [1e-24, 1e-25]
        >>> trans = [0.5, 1.0]
        >>> def _Emissivity(field, data):
        ...     return (data['density']*data['density']*np.sqrt(data['temperature']))
        >>> ds.add_field("emissivity", function=_Emissivity, units="g / cm**6")
        >>> for i, r in enumerate(rhos):
        ...     surf = ds.surface(sp,'density',r)
        ...     surf.export_obj("my_galaxy", transparency=trans[i],
        ...                      color_field='temperature', emit_field = 'emissivity',
        ...                      plot_index = i)

        """
        if color_map is None:
            color_map = ytcfg.get("yt", "default_colormap")
        if self.vertices is None:
            if color_field is not None:
                self.get_data(color_field,"face")
        elif color_field is not None:
            if color_field not in self.field_data:
                self[color_field]
        if color_field is None:
            self.get_data(self.surface_field,'face')
        if emit_field is not None:
            if color_field not in self.field_data:
                self[emit_field]
        fullverts, colors, alpha, emisses, colorindex = only_on_root(self._export_blender,
                                                                transparency, dist_fac, color_field, emit_field,
                                                                color_map, color_log, emit_log, plot_index,
                                                                color_field_max,
                                                                color_field_min, emit_field_max, emit_field_min)
        return fullverts, colors, alpha, emisses, colorindex

    def _export_blender(self, transparency, dist_fac = None,
                    color_field = None, emit_field = None, color_map = None,
                    color_log = True, emit_log = True, plot_index = None,
                    color_field_max = None, color_field_min = None,
                    emit_field_max = None, emit_field_min = None):
        if color_map is None:
            color_map = ytcfg.get("yt", "default_colormap")
        if plot_index is None:
            plot_index = 0
        ftype = [("cind", "uint8"), ("emit", "float")]
        vtype = [("x","float"),("y","float"), ("z","float")]
        #(0) formulate vertices
        nv = self.vertices.shape[1] # number of groups of vertices
        f = np.empty(nv/self.vertices.shape[0], dtype=ftype) # store sets of face colors
        v = np.empty(nv, dtype=vtype) # stores vertices
        if color_field is not None:
            cs = self[color_field]
        else:
            cs = np.empty(self.vertices.shape[1]/self.vertices.shape[0])
        if emit_field is not None:
            em = self[emit_field]
        else:
            em = np.empty(self.vertices.shape[1]/self.vertices.shape[0])
        self._color_samples_obj(cs, em, color_log, emit_log, color_map, f,
                                color_field_max, color_field_min, color_field,
                                emit_field_max, emit_field_min, emit_field) # map color values to color scheme
        from yt.visualization._colormap_data import color_map_luts # import colors for mtl file
        lut = color_map_luts[color_map] # enumerate colors
        # interpolate emissivity to enumerated colors
        emiss = np.interp(np.mgrid[0:lut[0].shape[0]],np.mgrid[0:len(cs)],f["emit"][:])
        if dist_fac is None: # then normalize by bounds
            DLE = self.ds.domain_left_edge
            DRE = self.ds.domain_right_edge
            bounds = [(DLE[i], DRE[i]) for i in range(3)]
            for i, ax in enumerate("xyz"):
                # Do the bounds first since we cast to f32
                tmp = self.vertices[i,:]
                np.subtract(tmp, bounds[i][0], tmp)
                w = bounds[i][1] - bounds[i][0]
                np.divide(tmp, w, tmp)
                np.subtract(tmp, 0.5, tmp) # Center at origin.
                v[ax][:] = tmp
        else:
            for i, ax in enumerate("xyz"):
                tmp = self.vertices[i,:]
                np.divide(tmp, dist_fac, tmp)
                v[ax][:] = tmp
        return v, lut, transparency, emiss, f['cind']


    def export_ply(self, filename, bounds = None, color_field = None,
                   color_map = None, color_log = True, sample_type = "face",
                   no_ghost=False):
        r"""This exports the surface to the PLY format, suitable for visualization
        in many different programs (e.g., MeshLab).

        Parameters
        ----------
        filename : string
            The file this will be exported to.  This cannot be a file-like object.
        bounds : list of tuples
            The bounds the vertices will be normalized to.  This is of the format:
            [(xmin, xmax), (ymin, ymax), (zmin, zmax)].  Defaults to the full
            domain.
        color_field : string
            Should a field be sample and colormapped?
        color_map : string
            Which color map should be applied?
        color_log : bool
            Should the color field be logged before being mapped?

        Examples
        --------

        >>> from yt.units import kpc
        >>> sp = ds.sphere("max", (10, "kpc")
        >>> surf = ds.surface(sp, "density", 5e-27)
        >>> print surf["temperature"]
        >>> print surf.vertices
        >>> bounds = [(sp.center[i] - 5.0*kpc,
        ...            sp.center[i] + 5.0*kpc) for i in range(3)]
        >>> surf.export_ply("my_galaxy.ply", bounds = bounds)
        """
        if color_map is None:
            color_map = ytcfg.get("yt", "default_colormap")
        if self.vertices is None:
            self.get_data(color_field, sample_type, no_ghost=no_ghost)
        elif color_field is not None:
            if sample_type == "face" and \
                color_field not in self.field_data:
                self[color_field]
            elif sample_type == "vertex" and \
                color_field not in self.vertex_data:
                self.get_data(color_field, sample_type, no_ghost=no_ghost)
        self._export_ply(filename, bounds, color_field, color_map, color_log,
                         sample_type)

    def _color_samples(self, cs, color_log, color_map, arr):
            if color_log: cs = np.log10(cs)
            mi, ma = cs.min(), cs.max()
            cs = (cs - mi) / (ma - mi)
            from yt.visualization.image_writer import map_to_colors
            cs = map_to_colors(cs, color_map)
            arr["red"][:] = cs[0,:,0]
            arr["green"][:] = cs[0,:,1]
            arr["blue"][:] = cs[0,:,2]

    @parallel_root_only
    def _export_ply(self, filename, bounds = None, color_field = None,
                   color_map = None, color_log = True, sample_type = "face"):
        if color_map is None:
            color_map = ytcfg.get("yt", "default_colormap")
        if hasattr(filename, 'read'):
            f = filename
        else:
            f = open(filename, "wb")
        if bounds is None:
            DLE = self.ds.domain_left_edge
            DRE = self.ds.domain_right_edge
            bounds = [(DLE[i], DRE[i]) for i in range(3)]
        elif any([not all([isinstance(be, YTArray) for be in b])
                  for b in bounds]):
            bounds = [tuple(be if isinstance(be, YTArray) else
                            self.ds.quan(be, 'code_length') for be in b)
                      for b in bounds]
        nv = self.vertices.shape[1]
        vs = [("x", "<f"), ("y", "<f"), ("z", "<f"),
              ("red", "uint8"), ("green", "uint8"), ("blue", "uint8") ]
        fs = [("ni", "uint8"), ("v1", "<i4"), ("v2", "<i4"), ("v3", "<i4"),
              ("red", "uint8"), ("green", "uint8"), ("blue", "uint8") ]
        f.write(b"ply\n")
        f.write(b"format binary_little_endian 1.0\n")
        line = "element vertex %i\n" % (nv)
        f.write(six.b(line))
        f.write(b"property float x\n")
        f.write(b"property float y\n")
        f.write(b"property float z\n")
        if color_field is not None and sample_type == "vertex":
            f.write(b"property uchar red\n")
            f.write(b"property uchar green\n")
            f.write(b"property uchar blue\n")
            v = np.empty(self.vertices.shape[1], dtype=vs)
            cs = self.vertex_samples[color_field]
            self._color_samples(cs, color_log, color_map, v)
        else:
            v = np.empty(self.vertices.shape[1], dtype=vs[:3])
        line = "element face %i\n" % (nv / 3)
        f.write(six.b(line))
        f.write(b"property list uchar int vertex_indices\n")
        if color_field is not None and sample_type == "face":
            f.write(b"property uchar red\n")
            f.write(b"property uchar green\n")
            f.write(b"property uchar blue\n")
            # Now we get our samples
            cs = self[color_field]
            arr = np.empty(cs.shape[0], dtype=np.dtype(fs))
            self._color_samples(cs, color_log, color_map, arr)
        else:
            arr = np.empty(nv//3, np.dtype(fs[:-3]))
        for i, ax in enumerate("xyz"):
            # Do the bounds first since we cast to f32
            tmp = self.vertices[i,:]
            np.subtract(tmp, bounds[i][0], tmp)
            w = bounds[i][1] - bounds[i][0]
            np.divide(tmp, w, tmp)
            np.subtract(tmp, 0.5, tmp) # Center at origin.
            v[ax][:] = tmp
        f.write(b"end_header\n")
        v.tofile(f)
        arr["ni"][:] = 3
        vi = np.arange(nv, dtype="<i")
        vi.shape = (nv//3, 3)
        arr["v1"][:] = vi[:,0]
        arr["v2"][:] = vi[:,1]
        arr["v3"][:] = vi[:,2]
        arr.tofile(f)
        if filename is not f:
            f.close()

    def export_sketchfab(self, title, description, api_key = None,
                            color_field = None, color_map = None,
                            color_log = True, bounds = None, no_ghost = False):
        r"""This exports Surfaces to SketchFab.com, where they can be viewed
        interactively in a web browser.

        SketchFab.com is a proprietary web service that provides WebGL
        rendering of models.  This routine will use temporary files to
        construct a compressed binary representation (in .PLY format) of the
        Surface and any optional fields you specify and upload it to
        SketchFab.com.  It requires an API key, which can be found on your
        SketchFab.com dashboard.  You can either supply the API key to this
        routine directly or you can place it in the variable
        "sketchfab_api_key" in your ~/.config/yt/ytrc file.  This function is
        parallel-safe.

        Parameters
        ----------
        title : string
            The title for the model on the website
        description : string
            How you want the model to be described on the website
        api_key : string
            Optional; defaults to using the one in the config file
        color_field : string
            If specified, the field by which the surface will be colored
        color_map : string
            The name of the color map to use to map the color field
        color_log : bool
            Should the field be logged before being mapped to RGB?
        bounds : list of tuples
            [ (xmin, xmax), (ymin, ymax), (zmin, zmax) ] within which the model
            will be scaled and centered.  Defaults to the full domain.

        Returns
        -------
        URL : string
            The URL at which your model can be viewed.

        Examples
        --------

        >>> from yt.units import kpc
        >>> dd = ds.sphere("max", (200, "kpc"))
        >>> rho = 5e-27
        >>> bounds = [(dd.center[i] - 100.0*kpc,
        ...            dd.center[i] + 100.0*kpc) for i in range(3)]
        ...
        >>> surf = ds.surface(dd, "density", rho)
        >>> rv = surf.export_sketchfab(
        ...     title = "Testing Upload",
        ...     description = "A simple test of the uploader",
        ...     color_field = "temperature",
        ...     color_map = "hot",
        ...     color_log = True,
        ...     bounds = bounds)
        ...
        """
        if color_map is None:
            color_map = ytcfg.get("yt", "default_colormap")
        api_key = api_key or ytcfg.get("yt","sketchfab_api_key")
        if api_key in (None, "None"):
            raise YTNoAPIKey("SketchFab.com", "sketchfab_api_key")

        ply_file = TemporaryFile()
        self.export_ply(ply_file, bounds, color_field, color_map, color_log,
                        sample_type = "vertex", no_ghost = no_ghost)
        ply_file.seek(0)
        # Greater than ten million vertices and we throw an error but dump
        # to a file.
        if self.vertices.shape[1] > 1e7:
            tfi = 0
            fn = "temp_model_%03i.ply" % tfi
            while os.path.exists(fn):
                fn = "temp_model_%03i.ply" % tfi
                tfi += 1
            open(fn, "wb").write(ply_file.read())
            raise YTTooManyVertices(self.vertices.shape[1], fn)

        zfs = NamedTemporaryFile(suffix='.zip')
        with zipfile.ZipFile(zfs, "w", zipfile.ZIP_DEFLATED) as zf:
            zf.writestr("yt_export.ply", ply_file.read())
        zfs.seek(0)

        zfs.seek(0)
        data = {
            'token': api_key,
            'name': title,
            'description': description,
            'tags': "yt",
        }
        files = {
            'modelFile': zfs
        }
        upload_id = self._upload_to_sketchfab(data, files)
        upload_id = self.comm.mpi_bcast(upload_id, root = 0)
        return upload_id

    @parallel_root_only
    def _upload_to_sketchfab(self, data, files):
        import requests
        SKETCHFAB_DOMAIN = 'sketchfab.com'
        SKETCHFAB_API_URL = 'https://api.{}/v2/models'.format(SKETCHFAB_DOMAIN)
        SKETCHFAB_MODEL_URL = 'https://{}/models/'.format(SKETCHFAB_DOMAIN)

        try:
            r = requests.post(SKETCHFAB_API_URL, data=data, files=files, verify=False)
        except requests.exceptions.RequestException as e:
            mylog.error("An error occured: {}".format(e))
            return

        result = r.json()

        if r.status_code != requests.codes.created:
            mylog.error("Upload to SketchFab failed with error: {}".format(result))
            return

        model_uid = result['uid']
        model_url = SKETCHFAB_MODEL_URL + model_uid
        if model_uid:
            mylog.info("Model uploaded to: {}".format(model_url))
        else:
            mylog.error("Problem uploading.")

        return model_uid<|MERGE_RESOLUTION|>--- conflicted
+++ resolved
@@ -1271,13 +1271,6 @@
             ff = np.ones_like(vc_data[self.surface_field], dtype="float64")
         else:
             ff = vc_data[fluxing_field]
-<<<<<<< HEAD
-
-        return march_cubes_grid_flux(
-            self.field_value, vc_data[self.surface_field], vc_data[field_x],
-            vc_data[field_y], vc_data[field_z], ff, mask, grid.LeftEdge,
-            grid.dds)
-=======
         surf_vals = vc_data[self.surface_field]
         field_x_vals = vc_data[field_x]
         field_y_vals = vc_data[field_y]
@@ -1297,7 +1290,6 @@
         if self._vertices is None:
             self.get_data()
         return self._vertices
->>>>>>> 7ef69331
 
     @property
     def triangles(self):
