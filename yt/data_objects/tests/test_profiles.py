import yt
import numpy as np

from yt.data_objects.particle_filters import add_particle_filter
from yt.data_objects.profiles import Profile1D, Profile2D, Profile3D,\
    create_profile
<<<<<<< HEAD
from yt.testing import fake_random_ds, fake_particle_ds, assert_equal,\
    assert_raises, assert_rel_equal
=======
from yt.testing import fake_random_ds, assert_equal, assert_raises,\
    assert_rel_equal
>>>>>>> be560338
from yt.utilities.exceptions import YTIllDefinedProfile
from yt.visualization.profile_plotter import ProfilePlot, PhasePlot

_fields = ("density", "temperature", "dinosaurs", "tribbles")
_units = ("g/cm**3", "K", "dyne", "erg")


def test_profiles():
    ds = fake_random_ds(64, nprocs = 8, fields = _fields, units = _units)
    nv = ds.domain_dimensions.prod()
    dd = ds.all_data()
    (rmi, rma), (tmi, tma), (dmi, dma) = dd.quantities["Extrema"](
        ["density", "temperature", "dinosaurs"])
    rt, tt, dt = dd.quantities["TotalQuantity"](
        ["density", "temperature", "dinosaurs"])

    e1, e2 = 0.9, 1.1
    for nb in [8, 16, 32, 64]:
        for input_units in ['mks', 'cgs']:
            for ex in [rmi, rma, tmi, tma, dmi, dma]:
                getattr(ex, 'convert_to_%s' % input_units)()
            # We log all the fields or don't log 'em all.  No need to do them
            # individually.
            for lf in [True, False]:
                direct_profile = Profile1D(
                    dd, "density", nb, rmi*e1, rma*e2, lf, weight_field=None)
                direct_profile.add_fields(["ones", "temperature"])

                indirect_profile_s = create_profile(
                    dd, "density", ["ones", "temperature"], n_bins=nb,
                    extrema={'density': (rmi*e1, rma*e2)}, logs={'density': lf},
                    weight_field=None)

                indirect_profile_t = create_profile(
                    dd, ("gas", "density"),
                    [("index", "ones"), ("gas", "temperature")], n_bins=nb,
                    extrema={'density': (rmi*e1, rma*e2)}, logs={'density': lf},
                    weight_field=None)

                for p1d in [direct_profile, indirect_profile_s,
                            indirect_profile_t]:
                    assert_equal(p1d["index", "ones"].sum(), nv)
                    assert_rel_equal(tt, p1d["gas", "temperature"].sum(), 7)

                p2d = Profile2D(
                    dd,
                    "density",     nb, rmi*e1, rma*e2, lf,
                    "temperature", nb, tmi*e1, tma*e2, lf,
                    weight_field=None)
                p2d.add_fields(["ones", "temperature"])
                assert_equal(p2d["ones"].sum(), nv)
                assert_rel_equal(tt, p2d["temperature"].sum(), 7)

                p3d = Profile3D(
                    dd,
                    "density",     nb, rmi*e1, rma*e2, lf,
                    "temperature", nb, tmi*e1, tma*e2, lf,
                    "dinosaurs",   nb, dmi*e1, dma*e2, lf,
                    weight_field=None)
                p3d.add_fields(["ones", "temperature"])
                assert_equal(p3d["ones"].sum(), nv)
                assert_rel_equal(tt, p3d["temperature"].sum(), 7)

        p1d = Profile1D(dd, "x", nb, 0.0, 1.0, False,
                        weight_field = None)
        p1d.add_fields("ones")
        av = nv / nb
        assert_equal(p1d["ones"], np.ones(nb)*av)

        # We re-bin ones with a weight now
        p1d = Profile1D(dd, "x", nb, 0.0, 1.0, False,
                        weight_field = "temperature")
        p1d.add_fields(["ones"])
        assert_equal(p1d["ones"], np.ones(nb))

        # Verify we can access "ones" after adding a new field
        # See issue 988
        p1d.add_fields(["density"])
        assert_equal(p1d["ones"], np.ones(nb))

        p2d = Profile2D(dd, "x", nb, 0.0, 1.0, False,
                            "y", nb, 0.0, 1.0, False,
                            weight_field = None)
        p2d.add_fields("ones")
        av = nv / nb**2
        assert_equal(p2d["ones"], np.ones((nb, nb))*av)

        # We re-bin ones with a weight now
        p2d = Profile2D(dd, "x", nb, 0.0, 1.0, False,
                            "y", nb, 0.0, 1.0, False,
                            weight_field = "temperature")
        p2d.add_fields(["ones"])
        assert_equal(p2d["ones"], np.ones((nb, nb)))

        p3d = Profile3D(dd, "x", nb, 0.0, 1.0, False,
                            "y", nb, 0.0, 1.0, False,
                            "z", nb, 0.0, 1.0, False,
                            weight_field = None)
        p3d.add_fields("ones")
        av = nv / nb**3
        assert_equal(p3d["ones"], np.ones((nb, nb, nb))*av)

        # We re-bin ones with a weight now
        p3d = Profile3D(dd, "x", nb, 0.0, 1.0, False,
                            "y", nb, 0.0, 1.0, False,
                            "z", nb, 0.0, 1.0, False,
                            weight_field = "temperature")
        p3d.add_fields(["ones"])
        assert_equal(p3d["ones"], np.ones((nb,nb,nb)))

        p2d = create_profile(dd, ('gas', 'density'), ('gas', 'temperature'),
                             weight_field=('gas', 'cell_mass'),
                             extrema={'density': (None, rma*e2)})
        assert_equal(p2d.x_bins[0], rmi - np.spacing(rmi))
        assert_equal(p2d.x_bins[-1], rma*e2)

        p2d = create_profile(dd, ('gas', 'density'), ('gas', 'temperature'),
                             weight_field=('gas', 'cell_mass'),
                             extrema={'density': (rmi*e2, None)})
        assert_equal(p2d.x_bins[0], rmi*e2)
        assert_equal(p2d.x_bins[-1], rma + np.spacing(rma))


extrema_s = {'particle_position_x': (0, 1)}
logs_s = {'particle_position_x': False}

extrema_t = {('all', 'particle_position_x'): (0, 1)}
logs_t = {('all', 'particle_position_x'): False}

def test_particle_profiles():
    for nproc in [1, 2, 4, 8]:
        ds = fake_random_ds(32, nprocs=nproc, particles = 32**3)
        dd = ds.all_data()

        p1d = Profile1D(dd, "particle_position_x", 128,
                        0.0, 1.0, False, weight_field = None)
        p1d.add_fields(["particle_ones"])
        assert_equal(p1d["particle_ones"].sum(), 32**3)

        p1d = create_profile(dd, ["particle_position_x"], ["particle_ones"],
                             weight_field=None, n_bins=128, extrema=extrema_s,
                             logs=logs_s)
        assert_equal(p1d["particle_ones"].sum(), 32**3)

        p1d = create_profile(dd,
                             [("all", "particle_position_x")],
                             [("all", "particle_ones")],
                             weight_field=None, n_bins=128, extrema=extrema_t,
                             logs=logs_t)
        assert_equal(p1d["particle_ones"].sum(), 32**3)

        p2d = Profile2D(dd, "particle_position_x", 128, 0.0, 1.0, False,
                            "particle_position_y", 128, 0.0, 1.0, False,
                        weight_field = None)
        p2d.add_fields(["particle_ones"])
        assert_equal(p2d["particle_ones"].sum(), 32**3)

        p3d = Profile3D(dd, "particle_position_x", 128, 0.0, 1.0, False,
                            "particle_position_y", 128, 0.0, 1.0, False,
                            "particle_position_z", 128, 0.0, 1.0, False,
                        weight_field = None)
        p3d.add_fields(["particle_ones"])
        assert_equal(p3d["particle_ones"].sum(), 32**3)

def test_mixed_particle_mesh_profiles():
    ds = fake_random_ds(32, particles=10)
    ad = ds.all_data()
    assert_raises(
        YTIllDefinedProfile, ProfilePlot, ad, 'radius', 'particle_mass')
    assert_raises(
        YTIllDefinedProfile, ProfilePlot, ad, 'radius',
        ['particle_mass', 'particle_ones'])
    assert_raises(
        YTIllDefinedProfile, ProfilePlot, ad, 'radius',
        ['particle_mass', 'ones'])
    assert_raises(
        YTIllDefinedProfile, ProfilePlot, ad, 'particle_radius', 'particle_mass',
        'cell_mass')
    assert_raises(
        YTIllDefinedProfile, ProfilePlot, ad, 'radius', 'cell_mass',
        'particle_ones')

    assert_raises(
        YTIllDefinedProfile, PhasePlot, ad, 'radius', 'particle_mass',
        'velocity_x')
    assert_raises(
        YTIllDefinedProfile, PhasePlot, ad, 'particle_radius', 'particle_mass',
        'cell_mass')
    assert_raises(
        YTIllDefinedProfile, PhasePlot, ad, 'radius', 'cell_mass',
        'particle_ones')
    assert_raises(
        YTIllDefinedProfile, PhasePlot, ad, 'particle_radius', 'particle_mass',
        'particle_ones')

def test_particle_profile_negative_field():
    # see Issue #1340
    n_particles = int(1e4)

    ppx, ppy, ppz = np.random.normal(size=[3, n_particles])
    pvx, pvy, pvz = - np.ones((3, n_particles))

    data = {'particle_position_x': ppx,
            'particle_position_y': ppy,
            'particle_position_z': ppz,
            'particle_velocity_x': pvx,
            'particle_velocity_y': pvy,
            'particle_velocity_z': pvz}

    bbox = 1.1*np.array([[min(ppx), max(ppx)], [min(ppy), max(ppy)], [min(ppz), max(ppz)]])
    ds = yt.load_particles(data, bbox=bbox)
    ad = ds.all_data()

    profile = yt.create_profile(
        ad,
        ["particle_position_x", "particle_position_y"],
        "particle_velocity_x",
        logs = {'particle_position_x': True,
                'particle_position_y': True,
                'particle_position_z': True},
        weight_field=None)
    assert profile['particle_velocity_x'].min() < 0
    assert profile.x_bins.min() > 0
    assert profile.y_bins.min() > 0

    profile = yt.create_profile(
        ad,
        ["particle_position_x", "particle_position_y"],
        "particle_velocity_x",
        weight_field=None)
    assert profile['particle_velocity_x'].min() < 0
    assert profile.x_bins.min() < 0
    assert profile.y_bins.min() < 0

    # can't use CIC deposition with log-scaled bin fields
    with assert_raises(RuntimeError):
        yt.create_profile(
            ad,
            ["particle_position_x", "particle_position_y"],
            "particle_velocity_x",
            logs = {'particle_position_x': True,
                    'particle_position_y': False,
                    'particle_position_z': False},
            weight_field=None, deposition='cic')

    # can't use CIC deposition with accumulation or fractional
    with assert_raises(RuntimeError):
        yt.create_profile(
            ad,
            ["particle_position_x", "particle_position_y"],
            "particle_velocity_x",
            logs = {'particle_position_x': False,
                    'particle_position_y': False,
                    'particle_position_z': False},
            weight_field=None, deposition='cic',
            accumulation=True, fractional=True)

def test_profile_zero_weight():
    def DMparticles(pfilter, data):
        filter = data[(pfilter.filtered_type, "particle_type")] == 1
        return filter

    def DM_in_cell_mass(field, data):
        return data['deposit', 'DM_density']*data['index', 'cell_volume']

    add_particle_filter("DM", function=DMparticles,
                        filtered_type='io', requires=["particle_type"])
<<<<<<< HEAD
    _fields = ("particle_position_x", "particle_position_y",
               "particle_position_z", "particle_mass", "particle_velocity_x",
               "particle_velocity_y", "particle_velocity_z", "particle_type",
               "density", "temperature")
    _units = ('cm', 'cm', 'cm', 'g', 'cm/s', 'cm/s', 'cm/s', 'dimensionless',
              'g/cm**3','K')
    _negative = (False, False, False, False, True, True, True, False, False,
                 False)
    ds = fake_particle_ds(fields=_fields, units=_units, negative=_negative,
                          npart=16 ** 2, length_unit=1.0)
=======

    _fields = ("particle_position_x", "particle_position_y",
               "particle_position_z", "particle_mass", "particle_velocity_x",
               "particle_velocity_y", "particle_velocity_z", "particle_type")
    _units = ('cm', 'cm', 'cm', 'g', 'cm/s', 'cm/s', 'cm/s', 'dimensionless')
    ds = fake_random_ds(32, particle_fields=_fields,
                        particle_field_units=_units, particles=16)
>>>>>>> be560338

    ds.add_particle_filter('DM')
    ds.add_field(("gas", "DM_cell_mass"), units="g", function=DM_in_cell_mass,
                 sampling_type='cell')

    sp = ds.sphere(ds.domain_center, (10, 'kpc'))

    profile = yt.create_profile(sp,
                                [("gas", "density")],
                                [("gas", "radial_velocity")],
                                weight_field=("gas", "DM_cell_mass"))

    assert not np.any(np.isnan(profile['gas', 'radial_velocity']))<|MERGE_RESOLUTION|>--- conflicted
+++ resolved
@@ -4,13 +4,8 @@
 from yt.data_objects.particle_filters import add_particle_filter
 from yt.data_objects.profiles import Profile1D, Profile2D, Profile3D,\
     create_profile
-<<<<<<< HEAD
-from yt.testing import fake_random_ds, fake_particle_ds, assert_equal,\
-    assert_raises, assert_rel_equal
-=======
 from yt.testing import fake_random_ds, assert_equal, assert_raises,\
     assert_rel_equal
->>>>>>> be560338
 from yt.utilities.exceptions import YTIllDefinedProfile
 from yt.visualization.profile_plotter import ProfilePlot, PhasePlot
 
@@ -278,18 +273,6 @@
 
     add_particle_filter("DM", function=DMparticles,
                         filtered_type='io', requires=["particle_type"])
-<<<<<<< HEAD
-    _fields = ("particle_position_x", "particle_position_y",
-               "particle_position_z", "particle_mass", "particle_velocity_x",
-               "particle_velocity_y", "particle_velocity_z", "particle_type",
-               "density", "temperature")
-    _units = ('cm', 'cm', 'cm', 'g', 'cm/s', 'cm/s', 'cm/s', 'dimensionless',
-              'g/cm**3','K')
-    _negative = (False, False, False, False, True, True, True, False, False,
-                 False)
-    ds = fake_particle_ds(fields=_fields, units=_units, negative=_negative,
-                          npart=16 ** 2, length_unit=1.0)
-=======
 
     _fields = ("particle_position_x", "particle_position_y",
                "particle_position_z", "particle_mass", "particle_velocity_x",
@@ -297,7 +280,6 @@
     _units = ('cm', 'cm', 'cm', 'g', 'cm/s', 'cm/s', 'cm/s', 'dimensionless')
     ds = fake_random_ds(32, particle_fields=_fields,
                         particle_field_units=_units, particles=16)
->>>>>>> be560338
 
     ds.add_particle_filter('DM')
     ds.add_field(("gas", "DM_cell_mass"), units="g", function=DM_in_cell_mass,
