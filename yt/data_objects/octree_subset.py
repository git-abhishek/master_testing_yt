--- conflicted
+++ resolved
@@ -99,15 +99,6 @@
         finfo = self.pf._get_field_info(*fields[0])
         if not finfo.particle_type:
             nz = self._num_zones + 2*self._num_ghost_zones
-<<<<<<< HEAD
-            n_oct = tr.shape[0] / (nz**3.0)
-            tr.shape = (n_oct, nz, nz, nz)
-            tr = np.rollaxis(tr, 0, 4)
-            return tr
-        return tr
-
-    def deposit(self, positions, fields, method):
-=======
             # We may need to reshape the field, if it is being queried from
             # field_data.  If it's already cached, it just passes through.
             if len(tr.shape) < 4: 
@@ -128,7 +119,6 @@
 
     def deposit(self, positions, fields, method):
         # Here we perform our particle deposition.
->>>>>>> 3013aa47
         pass
 
     def select(self, selector):
