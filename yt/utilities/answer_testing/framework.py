--- conflicted
+++ resolved
@@ -138,25 +138,29 @@
                 print('Please supply an output directory with the --local-dir option')
                 sys.exit(1)
             storage_class = AnswerTestLocalStorage
+            output_dir = os.path.realpath(options.output_dir)
             # Fix up filename for local storage
             if self.compare_name is not None:
-                self.compare_name = "%s/%s/%s" % \
-                    (os.path.realpath(options.output_dir), self.compare_name,
-                     self.compare_name)
-            if self.store_name is not None and options.store_results:
-                name_dir_path = "%s/%s" % \
-                    (os.path.realpath(options.output_dir),
-                    self.store_name)
+                self.compare_name = os.path.join(output_dir, self.compare_name,
+                                                 self.compare_name)
+
+            # Create a local directory only when `options.answer_name` is
+            # provided. If it is not provided then creating local directory
+            # will depend on the answer_name from the `prefix` value of the
+            # test, this case is handled in AnswerTestingTest.
+            if self.store_name is not None and options.store_results \
+                    and options.answer_name is not None:
+                name_dir_path = os.path.join(output_dir, self.store_name)
                 if not os.path.isdir(name_dir_path):
                     os.makedirs(name_dir_path)
-                self.store_name= "%s/%s" % \
-                        (name_dir_path, self.store_name)
+                self.store_name= os.path.join(name_dir_path, self.store_name)
         else:
             storage_class = AnswerTestCloudStorage
 
         # Initialize answer/reference storage
         AnswerTestingTest.reference_storage = self.storage = \
                 storage_class(self.compare_name, self.store_name)
+        AnswerTestingTest.options = options
 
         self.local_results = options.local_results
         global run_big_data
@@ -213,7 +217,8 @@
         # This is where we dump our result storage up to Amazon, if we are able
         # to.
         import pyrax
-        pyrax.set_credential_file(os.path.expanduser("~/.yt/rackspace"))
+        credentials = os.path.expanduser(os.path.join('~', '.yt', 'rackspace'))
+        pyrax.set_credential_file(credentials)
         cf = pyrax.cloudfiles
         c = cf.get_container("yt-answer-tests")
         pb = get_pbar("Storing results ", len(result_storage))
@@ -331,6 +336,7 @@
     reference_storage = None
     result_storage = None
     prefix = ""
+    options = None
     def __init__(self, ds_fn):
         if ds_fn is None:
             self.ds = None
@@ -343,8 +349,6 @@
         if AnswerTestingTest.result_storage is None:
             return
         nv = self.run()
-<<<<<<< HEAD
-=======
 
         # This is for running answer test when `--answer-name` is not set in
         # nosetests command line arguments. In this case, set the answer_name
@@ -369,8 +373,8 @@
                 self.reference_storage.reference_name = None
                 self.reference_storage.answer_name = ref_name
 
->>>>>>> 3518b8a6
         if self.reference_storage.reference_name is not None:
+            # Compare test generated values against the golden answer
             dd = self.reference_storage.get(self.storage_name)
             if dd is None or self.description not in dd:
                 raise YTNoOldAnswer(
@@ -378,6 +382,7 @@
             ov = dd[self.description]
             self.compare(nv, ov)
         else:
+            # Store results, hence do nothing (in case of --answer-store arg)
             ov = None
         self.result_storage[self.storage_name][self.description] = nv
 
