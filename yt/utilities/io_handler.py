"""
The data-file handling functions



"""

#-----------------------------------------------------------------------------
# Copyright (c) 2013, yt Development Team.
#
# Distributed under the terms of the Modified BSD License.
#
# The full license is in the file COPYING.txt, distributed with this software.
#-----------------------------------------------------------------------------

from collections import defaultdict

import yt.utilities.lib as au
from yt.funcs import mylog
import exceptions
import cPickle
import os
import h5py
import numpy as np

_axis_ids = {0:2,1:1,2:0}

io_registry = {}

class BaseIOHandler(object):
<<<<<<< HEAD

    _dataset_type = None
=======
    _vector_fields = ()
    _data_style = None
>>>>>>> 01f85390
    _particle_reader = False

    class __metaclass__(type):
        def __init__(cls, name, b, d):
            type.__init__(cls, name, b, d)
            if hasattr(cls, "_dataset_type"):
                io_registry[cls._dataset_type] = cls

    def __init__(self, pf):
        self.queue = defaultdict(dict)
        self.pf = pf
        self._last_selector_id = None
        self._last_selector_counts = None

    # We need a function for reading a list of sets
    # and a function for *popping* from a queue all the appropriate sets

    def preload(self, grids, sets):
        pass

    def pop(self, grid, field):
        if grid.id in self.queue and field in self.queue[grid.id]:
            return self.modify(self.queue[grid.id].pop(field))
        else:
            # We only read the one set and do not store it if it isn't pre-loaded
            return self._read_data_set(grid, field)

    def peek(self, grid, field):
        return self.queue[grid.id].get(field, None)

    def push(self, grid, field, data):
        if grid.id in self.queue and field in self.queue[grid.id]:
            raise ValueError
        self.queue[grid][field] = data

    def _field_in_backup(self, grid, backup_file, field_name):
        if os.path.exists(backup_file):
            fhandle = h5py.File(backup_file, 'r')
            g = fhandle["data"]
            grid_group = g["grid_%010i" % (grid.id - grid._id_offset)]
            if field_name in grid_group:
                return_val = True
            else:
                return_val = False
            fhandle.close()
            return return_val
        else:
            return False
            
    def _read_data_set(self, grid, field):
        # check backup file first. if field not found,
        # call frontend-specific io method
        backup_filename = grid.pf.backup_filename
        if not grid.pf.read_from_backup:
            return self._read_data(grid, field)
        elif self._field_in_backup(grid, backup_filename, field):
            fhandle = h5py.File(backup_filename, 'r')
            g = fhandle["data"]
            grid_group = g["grid_%010i" % (grid.id - grid._id_offset)]
            data = grid_group[field][:]
            fhandle.close()
            return data
        else:
            return self._read_data(grid, field)
                
    # Now we define our interface
    def _read_data(self, grid, field):
        pass

    def _read_data_slice(self, grid, field, axis, coord):
        sl = [slice(None), slice(None), slice(None)]
        sl[axis] = slice(coord, coord + 1)
        tr = self._read_data_set(grid, field)[sl]
        if tr.dtype == "float32": tr = tr.astype("float64")
        return tr

    def _read_field_names(self, grid):
        pass

    @property
    def _read_exception(self):
        return None

    def _read_chunk_data(self, chunk, fields):
        return {}

    def _read_particle_selection(self, chunks, selector, fields):
        rv = {}
        ind = {}
        # We first need a set of masks for each particle type
        ptf = defaultdict(list)        # ON-DISK TO READ
        psize = defaultdict(lambda: 0) # COUNT PTYPES ON DISK
        fsize = defaultdict(lambda: 0) # COUNT RV
        field_maps = defaultdict(list) # ptypes -> fields
        chunks = list(chunks)
        unions = self.pf.particle_unions
        # What we need is a mapping from particle types to return types
        for field in fields:
            ftype, fname = field
            fsize[field] = 0
            # We should add a check for p.fparticle_unions or something here
            if ftype in unions:
                for pt in unions[ftype]:
                    ptf[pt].append(fname)
                    field_maps[pt, fname].append(field)
            else:
                ptf[ftype].append(fname)
                field_maps[field].append(field)
        # We can't hash chunks, but otherwise this is a neat idea.
        if 0 and hash(selector) == self._last_selector_id and \
           all(ptype in self._last_selector_counts for ptype in ptf):
            psize.update(self._last_selector_counts)
        else:
            # Now we have our full listing.
            # Here, ptype_map means which particles contribute to a given type.
            # And ptf is the actual fields from disk to read.
            for ptype, (x, y, z) in self._read_particle_coords(chunks, ptf):
                psize[ptype] += selector.count_points(x, y, z)
            self._last_selector_counts = dict(**psize)
            self._last_selector_id = hash(selector)
        # Now we allocate
        # ptf, remember, is our mapping of what we want to read
        #for ptype in ptf:
        for field in fields:
            if field[0] in unions:
                for pt in unions[field[0]]:
                    fsize[field] += psize[pt]
            else:
                fsize[field] += psize[field[0]]
        for field in fields:
            if field[1] in self._vector_fields:
                shape = (fsize[field], 3)
            else:
                shape = (fsize[field], )
            rv[field] = np.empty(shape, dtype="float64")
            ind[field] = 0
        # Now we read.
        for field_r, vals in self._read_particle_fields(chunks, ptf, selector):
            # Note that we now need to check the mappings
            for field_f in field_maps[field_r]:
                my_ind = ind[field_f]
                #mylog.debug("Filling %s from %s to %s with %s",
                #    field_f, my_ind, my_ind+vals.shape[0], field_r)
                rv[field_f][my_ind:my_ind + vals.shape[0],...] = vals
                ind[field_f] += vals.shape[0]
        return rv

class IOHandlerExtracted(BaseIOHandler):

    _dataset_type = 'extracted'

    def _read_data_set(self, grid, field):
        return (grid.base_grid[field] / grid.base_grid.convert(field))

    def _read_data_slice(self, grid, field, axis, coord):
        sl = [slice(None), slice(None), slice(None)]
        sl[axis] = slice(coord, coord + 1)
        return grid.base_grid[field][tuple(sl)] / grid.base_grid.convert(field)<|MERGE_RESOLUTION|>--- conflicted
+++ resolved
@@ -28,13 +28,8 @@
 io_registry = {}
 
 class BaseIOHandler(object):
-<<<<<<< HEAD
-
+    _vector_fields = ()
     _dataset_type = None
-=======
-    _vector_fields = ()
-    _data_style = None
->>>>>>> 01f85390
     _particle_reader = False
 
     class __metaclass__(type):
