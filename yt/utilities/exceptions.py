"""
This is a library of yt-defined exceptions



"""

#-----------------------------------------------------------------------------
# Copyright (c) 2013, yt Development Team.
#
# Distributed under the terms of the Modified BSD License.
#
# The full license is in the file COPYING.txt, distributed with this software.
#-----------------------------------------------------------------------------


# We don't need to import 'exceptions'
#import exceptions
import os.path

class YTException(Exception):
    def __init__(self, pf = None):
        Exception.__init__(self)
        self.pf = pf

# Data access exceptions:

class YTOutputNotIdentified(YTException):
    def __init__(self, args, kwargs):
        self.args = args
        self.kwargs = kwargs

    def __str__(self):
        return "Supplied %s %s, but could not load!" % (
            self.args, self.kwargs)

class YTSphereTooSmall(YTException):
    def __init__(self, pf, radius, smallest_cell):
        YTException.__init__(self, pf)
        self.radius = radius
        self.smallest_cell = smallest_cell

    def __str__(self):
        return "%0.5e < %0.5e" % (self.radius, self.smallest_cell)

class YTAxesNotOrthogonalError(YTException):
    def __init__(self, axes):
        self.axes = axes

    def __str__(self):
        return "The supplied axes are not orthogonal.  %s" % (self.axes)

class YTNoDataInObjectError(YTException):
    def __init__(self, obj):
        self.obj_type = getattr(obj, "_type_name", "")

    def __str__(self):
        s = "The object requested has no data included in it."
        if self.obj_type == "slice":
            s += "  It may lie on a grid face.  Try offsetting slightly."
        return s

class YTFieldNotFound(YTException):
    def __init__(self, fname, pf):
        self.fname = fname
        self.pf = pf

    def __str__(self):
        return "Could not find field '%s' in %s." % (self.fname, self.pf)

class YTCouldNotGenerateField(YTFieldNotFound):
    def __str__(self):
        return "Could field '%s' in %s could not be generated." % (self.fname, self.pf)

class YTFieldTypeNotFound(YTException):
    def __init__(self, fname):
        self.fname = fname

    def __str__(self):
        return "Could not find field '%s'." % (self.fname)

class YTSimulationNotIdentified(YTException):
    def __init__(self, sim_type):
        YTException.__init__(self)
        self.sim_type = sim_type

    def __str__(self):
        return "Simulation time-series type %s not defined." % self.sim_type

class YTCannotParseFieldDisplayName(YTException):
    def __init__(self, field_name, display_name, mathtext_error):
        self.field_name = field_name
        self.display_name = display_name
        self.mathtext_error = mathtext_error

    def __str__(self):
        return ("The display name \"%s\" "
                "of the derived field %s " 
                "contains the following LaTeX parser errors:\n" ) \
                % (self.display_name, self.field_name) + self.mathtext_error

class YTCannotParseUnitDisplayName(YTException):
    def __init__(self, field_name, unit_name, mathtext_error):
        self.field_name = field_name
        self.unit_name = unit_name
        self.mathtext_error = mathtext_error

    def __str__(self):
        return ("The unit display name \"%s\" "
                "of the derived field %s " 
                "contains the following LaTeX parser errors:\n" ) \
            % (self.unit_name, self.field_name) + self.mathtext_error

class InvalidSimulationTimeSeries(YTException):
    def __init__(self, message):
        self.message = message

    def __str__(self):
        return self.message
            
class MissingParameter(YTException):
    def __init__(self, pf, parameter):
        YTException.__init__(self, pf)
        self.parameter = parameter

    def __str__(self):
        return "Parameter file %s is missing %s parameter." % \
            (self.pf, self.parameter)

class NoStoppingCondition(YTException):
    def __init__(self, pf):
        YTException.__init__(self, pf)

    def __str__(self):
        return "Simulation %s has no stopping condition.  StopTime or StopCycle should be set." % \
            self.pf

class YTNotInsideNotebook(YTException):
    def __str__(self):
        return "This function only works from within an IPython Notebook."

class YTNotDeclaredInsideNotebook(YTException):
    def __str__(self):
        return "You have not declared yourself to be inside the IPython" + \
               "Notebook.  Do so with this command:\n\n" + \
               "ytcfg['yt','ipython_notebook'] = 'True'"

class YTGeometryNotSupported(YTException):
    def __init__(self, geom):
        self.geom = geom

    def __str__(self):
        return "We don't currently support %s geometry" % self.geom

class YTCoordinateNotImplemented(YTException):
    def __str__(self):
        return "This coordinate is not implemented for this geometry type."

class YTUnitNotRecognized(YTException):
    def __init__(self, unit):
        self.unit = unit

    def __str__(self):
        return "This parameter file doesn't recognize %s" % self.unit

class YTHubRegisterError(YTException):
    def __str__(self):
        return "You must create an API key before uploading.  See " + \
               "https://data.yt-project.org/getting_started.html"

class YTNoFilenamesMatchPattern(YTException):
    def __init__(self, pattern):
        self.pattern = pattern

    def __str__(self):
        return "No filenames were found to match the pattern: " + \
               "'%s'" % (self.pattern)

class YTNoOldAnswer(YTException):
    def __init__(self, path):
        self.path = path

    def __str__(self):
        return "There is no old answer available.\n" + \
               str(self.path)

class YTCloudError(YTException):
    def __init__(self, path):
        self.path = path

    def __str__(self):
        return "Failed to retrieve cloud data. Connection may be broken.\n" + \
               str(self.path)

class YTEllipsoidOrdering(YTException):
    def __init__(self, pf, A, B, C):
        YTException.__init__(self, pf)
        self._A = A
        self._B = B
        self._C = C

    def __str__(self):
        return "Must have A>=B>=C"

class EnzoTestOutputFileNonExistent(YTException):
    def __init__(self, filename):
        self.filename = filename
        self.testname = os.path.basename(os.path.dirname(filename))

    def __str__(self):
        return "Enzo test output file (OutputLog) not generated for: " + \
            "'%s'" % (self.testname) + ".\nTest did not complete."

class YTNoAPIKey(YTException):
    def __init__(self, service, config_name):
        self.service = service
        self.config_name = config_name

    def __str__(self):
        return "You need to set an API key for %s in ~/.yt/config as %s" % (
            self.service, self.config_name)

class YTTooManyVertices(YTException):
    def __init__(self, nv, fn):
        self.nv = nv
        self.fn = fn

    def __str__(self):
        s = "There are too many vertices (%s) to upload to Sketchfab. " % (self.nv)
        s += "Your model has been saved as %s .  You should upload manually." % (self.fn)
        return s

class YTInvalidWidthError(YTException):
    def __init__(self, error):
        self.error = error

    def __str__(self):
        return str(self.error)

<<<<<<< HEAD
class YTFieldNotParseable(YTException):
    def __init__(self, field):
        self.field = field

    def __str__(self):
        return "Cannot identify field %s" % (self.field,)

class YTDataSelectorNotImplemented(YTException):
    def __init__(self, class_name):
        self.class_name = class_name

    def __str__(self):
        return "Data selector '%s' not implemented." % (self.class_name)

class YTParticleDepositionNotImplemented(YTException):
    def __init__(self, class_name):
        self.class_name = class_name

    def __str__(self):
        return "Particle deposition method '%s' not implemented." % (self.class_name)

class YTDomainOverflow(YTException):
    def __init__(self, mi, ma, dle, dre):
        self.mi = mi
        self.ma = ma
        self.dle = dle
        self.dre = dre

    def __str__(self):
        return "Particle bounds %s and %s exceed domain bounds %s and %s" % (
            self.mi, self.ma, self.dle, self.dre)

class YTIllDefinedFilter(YTException):
    def __init__(self, filter, s1, s2):
        self.filter = filter
        self.s1 = s1
        self.s2 = s2

    def __str__(self):
        return "Filter '%s' ill-defined.  Applied to shape %s but is shape %s." % (
            self.filter, self.s1, self.s2)

class YTIllDefinedBounds(YTException):
    def __init__(self, lb, ub):
        self.lb = lb
        self.ub = ub

    def __str__(self):
        v =  "The bounds %0.3e and %0.3e are ill-defined. " % (self.lb, self.ub)
        v += "Typically this happens when a log binning is specified "
        v += "and zero or negative values are given for the bounds."
        return v

class YTObjectNotImplemented(YTException):
    def __init__(self, pf, obj_name):
        self.pf = pf
        self.obj_name = obj_name

    def __str__(self):
        v  = r"The object type '%s' is not implemented for the parameter file "
        v += r"'%s'."
        return v % (self.obj_name, self.pf)

class YTRockstarMultiMassNotSupported(YTException):
    def __init__(self, mi, ma, ptype):
        self.mi = mi
        self.ma = ma
        self.ptype = ptype

    def __str__(self):
        v = "Particle type '%s' has minimum mass %0.3e and maximum " % (
            self.ptype, self.mi)
        v += "mass %0.3e.  Multi-mass particles are not currently supported." % (
            self.ma)
        return v

class YTFITSHeaderNotUnderstood(YTException):
    def __str__(self):
        return "This FITS header is not recognizable in its current form.\n" + \
                "If you would like to force loading, specify: \n" + \
                "ignore_unit_names = True"
=======
class YTEmptyProfileData(Exception):
    pass

class YTDuplicateFieldInProfile(Exception):
    def __init__(self, field, new_spec, old_spec):
        self.field = field
        self.new_spec = new_spec
        self.old_spec = old_spec

    def __str__(self):
        r = """Field %s already exists with field spec:
               %s
               But being asked to add it with:
               %s""" % (self.field, self.old_spec, self.new_spec)
        return r
>>>>>>> 6ab1cdb3
<|MERGE_RESOLUTION|>--- conflicted
+++ resolved
@@ -237,7 +237,6 @@
     def __str__(self):
         return str(self.error)
 
-<<<<<<< HEAD
 class YTFieldNotParseable(YTException):
     def __init__(self, field):
         self.field = field
@@ -319,7 +318,7 @@
         return "This FITS header is not recognizable in its current form.\n" + \
                 "If you would like to force loading, specify: \n" + \
                 "ignore_unit_names = True"
-=======
+
 class YTEmptyProfileData(Exception):
     pass
 
@@ -334,5 +333,4 @@
                %s
                But being asked to add it with:
                %s""" % (self.field, self.old_spec, self.new_spec)
-        return r
->>>>>>> 6ab1cdb3
+        return r