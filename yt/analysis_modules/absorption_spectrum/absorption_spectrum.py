--- conflicted
+++ resolved
@@ -113,24 +113,17 @@
                                     'normalization': normalization,
                                     'index': index})
 
-<<<<<<< HEAD
-    def make_spectrum(self, input_file, output_file="spectrum.h5",
+    def make_spectrum(self, input_ds, output_file="spectrum.h5",
                       line_list_file="lines.txt",
                       use_peculiar_velocity=True, njobs="auto"):
-=======
-    def make_spectrum(self, input_ds, output_file='spectrum.h5',
-                      line_list_file='lines.txt',
-                      use_peculiar_velocity=True):
->>>>>>> d356ec08
         """
         Make spectrum from ray data using the line list.
 
         Parameters
         ----------
 
-<<<<<<< HEAD
-        input_file : string
-           path to input ray data.
+        input_ds : string or dataset
+           path to input ray data or a loaded ray dataset
         output_file : optional, string
            path for output file.  File formats are chosen based on the 
            filename extension.  ``.h5`` for hdf5, ``.fits`` for fits, 
@@ -145,14 +138,6 @@
            want them.
            Default: "lines.txt"
         use_peculiar_velocity : optional, bool
-=======
-        input_ds : string or dataset
-           path to input ray data or a loaded ray dataset
-        output_file : string
-           path for output file.  File formats are chosen based on the filename extension.
-           ``.h5`` for hdf5, ``.fits`` for fits, and everything else is ASCII.
-        use_peculiar_velocity : bool
->>>>>>> d356ec08
            if True, include line of sight velocity for shifting lines.
            Default: True
         njobs : optional, int or "auto"
