--- conflicted
+++ resolved
@@ -27,12 +27,7 @@
 from yt.extern.six import string_types
 from collections import defaultdict
 import numpy as np
-<<<<<<< HEAD
-from yt.funcs import \
-    mylog, get_pbar, iterable, ensure_list
-=======
 from yt.funcs import mylog, get_pbar, iterable, ensure_list
->>>>>>> 0b78f46f
 from yt.utilities.physical_constants import clight
 from yt.utilities.cosmology import Cosmology
 from yt.utilities.orientation import Orientation
@@ -928,38 +923,6 @@
 
         f = h5py.File(h5file, "r")
 
-<<<<<<< HEAD
-        parameters["ExposureTime"] = YTQuantity(f["/exp_time"].value, "s")
-        if isinstance(f["/area"].value, (string_types, bytes)):
-            parameters["Area"] = f["/area"].value.decode("utf8")
-        else:
-            parameters["Area"] = YTQuantity(f["/area"].value, "cm**2")
-        parameters["Redshift"] = f["/redshift"].value
-        parameters["AngularDiameterDistance"] = YTQuantity(f["/d_a"].value, "Mpc")
-        if "rmf" in f:
-            parameters["RMF"] = f["/rmf"].value.decode("utf8")
-        if "arf" in f:
-            parameters["ARF"] = f["/arf"].value.decode("utf8")
-        if "channel_type" in f:
-            parameters["ChannelType"] = f["/channel_type"].value.decode("utf8")
-        if "mission" in f:
-            parameters["Mission"] = f["/mission"].value.decode("utf8")
-        if "telescope" in f:
-            parameters["Telescope"] = f["/telescope"].value.decode("utf8")
-        if "instrument" in f:
-            parameters["Instrument"] = f["/instrument"].value.decode("utf8")
-
-        events["xpix"] = f["/xpix"][:]
-        events["ypix"] = f["/ypix"][:]
-        events["eobs"] = YTArray(f["/eobs"][:], "keV")
-        if "pi" in f:
-            events["PI"] = f["/pi"][:]
-        if "pha" in f:
-            events["PHA"] = f["/pha"][:]
-        parameters["sky_center"] = YTArray(f["/sky_center"][:], "deg")
-        parameters["dtheta"] = YTQuantity(f["/dtheta"].value, "deg")
-        parameters["pix_center"] = f["/pix_center"][:]
-=======
         p = f["/parameters"]
         parameters["ExposureTime"] = YTQuantity(p["exp_time"].value, "s")
         area = force_unicode(p['area'].value)
@@ -993,7 +956,6 @@
             events["PI"] = d["pi"][:]
         if "pha" in d:
             events["PHA"] = d["pha"][:]
->>>>>>> 0b78f46f
 
         f.close()
 
