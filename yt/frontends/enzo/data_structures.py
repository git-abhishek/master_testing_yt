--- conflicted
+++ resolved
@@ -812,13 +812,8 @@
             self.current_redshift = self.omega_lambda = self.omega_matter = \
                 self.hubble_constant = self.cosmological_simulation = 0.0
         self.particle_types = ["io"]
-<<<<<<< HEAD
         self.current_time = YTQuantity(self.parameters["InitialTime"],
                                        'code_time')
-        for ptype in self.parameters.get("AppendActiveParticleType", []):
-            self.particle_types.append(ptype)
-=======
->>>>>>> deb93776
         if self.parameters["NumberOfParticles"] > 0 and \
             "AppendActiveParticleType" in self.parameters.keys():
             # If this is the case, then we know we should have a DarkMatter
