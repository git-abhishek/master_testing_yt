--- conflicted
+++ resolved
@@ -258,15 +258,12 @@
         ("rot_x", ("cm/s**2", [], r"\mathbf{f}_{\rm{rot}} \cdot \mathbf{e}_x")),
         ("rot_y", ("cm/s**2", [], r"\mathbf{f}_{\rm{rot}} \cdot \mathbf{e}_y")),
         ("rot_z", ("cm/s**2", [], r"\mathbf{f}_{\rm{rot}} \cdot \mathbf{e}_z")),
-<<<<<<< HEAD
-=======
     )
 
     known_particle_fields = (
         ("particle_position_x", ("code_length", [], None)),
         ("particle_position_y", ("code_length", [], None)),
         ("particle_position_z", ("code_length", [], None)),
->>>>>>> 7ef69331
     )
 
     def setup_fluid_fields(self):
