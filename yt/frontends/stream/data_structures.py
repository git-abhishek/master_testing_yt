"""
Data structures for Streaming, in-memory datasets



"""

#-----------------------------------------------------------------------------
# Copyright (c) 2013, yt Development Team.
#
# Distributed under the terms of the Modified BSD License.
#
# The full license is in the file COPYING.txt, distributed with this software.
#-----------------------------------------------------------------------------

import os
import time
import weakref
import numpy as np
import uuid
from itertools import chain, product

from numbers import Number as numeric_type

from yt.funcs import \
    iterable, \
    ensure_list
from yt.utilities.io_handler import io_registry
from yt.data_objects.data_containers import \
    YTFieldData
from yt.data_objects.particle_unions import \
    ParticleUnion
from yt.data_objects.grid_patch import \
    AMRGridPatch
from yt.data_objects.static_output import \
    ParticleFile
from yt.geometry.geometry_handler import \
    YTDataChunk
from yt.geometry.grid_geometry_handler import \
    GridIndex
from yt.data_objects.octree_subset import \
    OctreeSubset
from yt.geometry.oct_geometry_handler import \
    OctreeIndex
from yt.geometry.particle_geometry_handler import \
    ParticleIndex
from yt.geometry.oct_container import \
    OctreeContainer
from yt.geometry.unstructured_mesh_handler import \
    UnstructuredIndex
from yt.data_objects.static_output import \
    Dataset
from yt.utilities.logger import ytLogger as mylog
from yt.utilities.lib.misc_utilities import \
    get_box_grids_level
from yt.geometry.grid_container import \
    GridTree, \
    MatchPointsToGrids
from yt.utilities.decompose import \
    decompose_array, get_psize
from yt.units.yt_array import \
    YTQuantity, \
    uconcatenate
from yt.utilities.flagging_methods import \
    FlaggingGrid
from yt.data_objects.unstructured_mesh import \
    SemiStructuredMesh, \
    UnstructuredMesh
from yt.extern.six import string_types
from .fields import \
    StreamFieldInfo

class StreamGrid(AMRGridPatch):
    """
    Class representing a single In-memory Grid instance.
    """

    __slots__ = ['proc_num']
    _id_offset = 0
    def __init__(self, id, index):
        """
        Returns an instance of StreamGrid with *id*, associated with *filename*
        and *index*.
        """
        #All of the field parameters will be passed to us as needed.
        AMRGridPatch.__init__(self, id, filename = None, index = index)
        self._children_ids = []
        self._parent_id = -1
        self.Level = -1

    def _guess_properties_from_parent(self):
        rf = self.ds.refine_by
        my_ind = self.id - self._id_offset
        self.dds = self.Parent.dds/rf
        ParentLeftIndex = np.rint((self.LeftEdge-self.Parent.LeftEdge)/self.Parent.dds)
        self.start_index = rf*(ParentLeftIndex + self.Parent.get_global_startindex()).astype('int64')
        self.LeftEdge = self.Parent.LeftEdge + self.Parent.dds * ParentLeftIndex
        self.RightEdge = self.LeftEdge + self.ActiveDimensions*self.dds
        self.index.grid_left_edge[my_ind,:] = self.LeftEdge
        self.index.grid_right_edge[my_ind,:] = self.RightEdge
        self._child_mask = None
        self._child_index_mask = None
        self._child_indices = None
        self._setup_dx()

    def set_filename(self, filename):
        pass

    def __repr__(self):
        return "StreamGrid_%04i" % (self.id)

    @property
    def Parent(self):
        if self._parent_id == -1: return None
        return self.index.grids[self._parent_id - self._id_offset]

    @property
    def Children(self):
        return [self.index.grids[cid - self._id_offset]
                for cid in self._children_ids]

class StreamHandler(object):
    def __init__(self, left_edges, right_edges, dimensions,
                 levels, parent_ids, particle_count, processor_ids,
                 fields, field_units, code_units, io = None,
                 particle_types = None, periodicity = (True, True, True)):
        if particle_types is None: particle_types = {}
        self.left_edges = np.array(left_edges)
        self.right_edges = np.array(right_edges)
        self.dimensions = dimensions
        self.levels = levels
        self.parent_ids = parent_ids
        self.particle_count = particle_count
        self.processor_ids = processor_ids
        self.num_grids = self.levels.size
        self.fields = fields
        self.field_units = field_units
        self.code_units = code_units
        self.io = io
        self.particle_types = particle_types
        self.periodicity = periodicity

    def get_fields(self):
        return self.fields.all_fields

    def get_particle_type(self, field) :

        if field in self.particle_types :
            return self.particle_types[field]
        else :
            return False

class StreamHierarchy(GridIndex):

    grid = StreamGrid

    def __init__(self, ds, dataset_type = None):
        self.dataset_type = dataset_type
        self.float_type = 'float64'
        self.dataset = weakref.proxy(ds) # for _obtain_enzo
        self.stream_handler = ds.stream_handler
        self.float_type = "float64"
        self.directory = os.getcwd()
        GridIndex.__init__(self, ds, dataset_type)

    def _count_grids(self):
        self.num_grids = self.stream_handler.num_grids

    def _parse_index(self):
        self.grid_dimensions = self.stream_handler.dimensions
        self.grid_left_edge[:] = self.stream_handler.left_edges
        self.grid_right_edge[:] = self.stream_handler.right_edges
        self.grid_levels[:] = self.stream_handler.levels
        self.grid_procs = self.stream_handler.processor_ids
        self.grid_particle_count[:] = self.stream_handler.particle_count
        mylog.debug("Copying reverse tree")
        self.grids = []
        # We enumerate, so it's 0-indexed id and 1-indexed pid
        for id in range(self.num_grids):
            self.grids.append(self.grid(id, self))
            self.grids[id].Level = self.grid_levels[id, 0]
        parent_ids = self.stream_handler.parent_ids
        if parent_ids is not None:
            reverse_tree = self.stream_handler.parent_ids.tolist()
            # Initial setup:
            for gid, pid in enumerate(reverse_tree):
                if pid >= 0:
                    self.grids[gid]._parent_id = pid
                    self.grids[pid]._children_ids.append(self.grids[gid].id)
        else:
            mylog.debug("Reconstructing parent-child relationships")
            self._reconstruct_parent_child()
        self.max_level = self.grid_levels.max()
        mylog.debug("Preparing grids")
        temp_grids = np.empty(self.num_grids, dtype='object')
        for i, grid in enumerate(self.grids):
            if (i%1e4) == 0: mylog.debug("Prepared % 7i / % 7i grids", i, self.num_grids)
            grid.filename = None
            grid._prepare_grid()
            grid.proc_num = self.grid_procs[i]
            temp_grids[i] = grid
        self.grids = temp_grids
        mylog.debug("Prepared")

    def _reconstruct_parent_child(self):
        mask = np.empty(len(self.grids), dtype='int32')
        mylog.debug("First pass; identifying child grids")
        for i, grid in enumerate(self.grids):
            get_box_grids_level(self.grid_left_edge[i,:],
                                self.grid_right_edge[i,:],
                                self.grid_levels[i] + 1,
                                self.grid_left_edge, self.grid_right_edge,
                                self.grid_levels, mask)
            ids = np.where(mask.astype("bool"))
            grid._children_ids = ids[0] # where is a tuple
        mylog.debug("Second pass; identifying parents")
        self.stream_handler.parent_ids = np.zeros(
            self.stream_handler.num_grids, "int64") - 1
        for i, grid in enumerate(self.grids): # Second pass
            for child in grid.Children:
                child._parent_id = i
                # _id_offset = 0
                self.stream_handler.parent_ids[child.id] = i

    def _initialize_grid_arrays(self):
        GridIndex._initialize_grid_arrays(self)
        self.grid_procs = np.zeros((self.num_grids,1),'int32')

    def _detect_output_fields(self):
        # NOTE: Because particle unions add to the actual field list, without
        # having the keys in the field list itself, we need to double check
        # here.
        fl = set(self.stream_handler.get_fields())
        fl.update(set(getattr(self, "field_list", [])))
        self.field_list = list(fl)

    def _populate_grid_objects(self):
        for g in self.grids:
            g._setup_dx()
        self.max_level = self.grid_levels.max()

    def _setup_data_io(self):
        if self.stream_handler.io is not None:
            self.io = self.stream_handler.io
        else:
            self.io = io_registry[self.dataset_type](self.ds)

    def update_data(self, data, units = None):

        """
        Update the stream data with a new data dict. If fields already exist,
        they will be replaced, but if they do not, they will be added. Fields
        already in the stream but not part of the data dict will be left
        alone. 
        """
        [update_field_names(d) for d in data]
        if units is not None:
            self.stream_handler.field_units.update(units)
        particle_types = set_particle_types(data[0])
        ftype = "io"

        for key in data[0].keys() :
            if key is "number_of_particles": continue
            self.stream_handler.particle_types[key] = particle_types[key]

        for i, grid in enumerate(self.grids) :
            if "number_of_particles" in data[i] :
                grid.NumberOfParticles = data[i].pop("number_of_particles")
            for fname in data[i]:
                if fname in grid.field_data:
                    grid.field_data.pop(fname, None)
                elif (ftype, fname) in grid.field_data:
                    grid.field_data.pop( ("io", fname) )
                self.stream_handler.fields[grid.id][fname] = data[i][fname]
            
        # We only want to create a superset of fields here.
        self._detect_output_fields()
        self.ds.create_field_info()
        mylog.debug("Creating Particle Union 'all'")
        pu = ParticleUnion("all", list(self.ds.particle_types_raw))
        self.ds.add_particle_union(pu)
        self.ds.particle_types = tuple(set(self.ds.particle_types))


class StreamDataset(Dataset):
    _index_class = StreamHierarchy
    _field_info_class = StreamFieldInfo
    _dataset_type = 'stream'

    def __init__(self, stream_handler, storage_filename=None,
                 geometry="cartesian", unit_system="cgs"):
        #if parameter_override is None: parameter_override = {}
        #self._parameter_override = parameter_override
        #if conversion_override is None: conversion_override = {}
        #self._conversion_override = conversion_override
        self.fluid_types += ("stream",)
        self.geometry = geometry
        self.stream_handler = stream_handler
        name = "InMemoryParameterFile_%s" % (uuid.uuid4().hex)
        from yt.data_objects.static_output import _cached_datasets
        _cached_datasets[name] = self
        Dataset.__init__(self, name, self._dataset_type, 
                         unit_system=unit_system)

    def _parse_parameter_file(self):
        self.basename = self.stream_handler.name
        self.parameters['CurrentTimeIdentifier'] = time.time()
        self.unique_identifier = self.parameters["CurrentTimeIdentifier"]
        self.domain_left_edge = self.stream_handler.domain_left_edge.copy()
        self.domain_right_edge = self.stream_handler.domain_right_edge.copy()
        self.refine_by = self.stream_handler.refine_by
        self.dimensionality = self.stream_handler.dimensionality
        self.periodicity = self.stream_handler.periodicity
        self.domain_dimensions = self.stream_handler.domain_dimensions
        self.current_time = self.stream_handler.simulation_time
        self.gamma = 5./3.
        self.parameters['EOSType'] = -1
        self.parameters['CosmologyHubbleConstantNow'] = 1.0
        self.parameters['CosmologyCurrentRedshift'] = 1.0
        self.parameters['HydroMethod'] = -1
        if self.stream_handler.cosmology_simulation:
            self.cosmological_simulation = 1
            self.current_redshift = self.stream_handler.current_redshift
            self.omega_lambda = self.stream_handler.omega_lambda
            self.omega_matter = self.stream_handler.omega_matter
            self.hubble_constant = self.stream_handler.hubble_constant
        else:
            self.current_redshift = self.omega_lambda = self.omega_matter = \
                self.hubble_constant = self.cosmological_simulation = 0.0

    def _set_units(self):
        self.field_units = self.stream_handler.field_units

    def _set_code_unit_attributes(self):
        base_units = self.stream_handler.code_units
        attrs = ('length_unit', 'mass_unit', 'time_unit', 'velocity_unit', 'magnetic_unit')
        cgs_units = ('cm', 'g', 's', 'cm/s', 'gauss')
        for unit, attr, cgs_unit in zip(base_units, attrs, cgs_units):
            if isinstance(unit, string_types):
                uq = self.quan(1.0, unit)
            elif isinstance(unit, numeric_type):
                uq = self.quan(unit, cgs_unit)
            elif isinstance(unit, YTQuantity):
                uq = unit
            elif isinstance(unit, tuple):
                uq = self.quan(unit[0], unit[1])
            else:
                raise RuntimeError("%s (%s) is invalid." % (attr, unit))
            setattr(self, attr, uq)

    @classmethod
    def _is_valid(cls, *args, **kwargs):
        return False

    @property
    def _skip_cache(self):
        return True

class StreamDictFieldHandler(dict):
    _additional_fields = ()

    @property
    def all_fields(self):
        self_fields = chain.from_iterable(s.keys() for s in self.values())
        self_fields = list(set(self_fields))
        fields = list(self._additional_fields) + self_fields
        fields = list(set(fields))
        return fields

def update_field_names(data):
    orig_names = list(data.keys())
    for k in orig_names:
        if isinstance(k, tuple):
            continue
        s = getattr(data[k], "shape", ())
        if len(s) == 1:
            field = ("io", k)
        elif len(s) == 3:
            field = ("stream", k)
        elif len(s) == 0:
            continue
        else:
            raise NotImplementedError
        data[field] = data.pop(k)

def set_particle_types(data):
    particle_types = {}
    for key in data.keys():
        if key == "number_of_particles":
            continue
        if len(data[key].shape) == 1:
            particle_types[key] = True
        else:
            particle_types[key] = False
    return particle_types

def assign_particle_data(ds, pdata):

    """
    Assign particle data to the grids using MatchPointsToGrids. This
    will overwrite any existing particle data, so be careful!
    """
    
    # Note: what we need to do here is a bit tricky.  Because occasionally this
    # gets called before we property handle the field detection, we cannot use
    # any information about the index.  Fortunately for us, we can generate
    # most of the GridTree utilizing information we already have from the
    # stream handler.
    
    if len(ds.stream_handler.fields) > 1:

        if ("io", "particle_position_x") in pdata:
            x, y, z = (pdata["io", "particle_position_%s" % ax] for ax in 'xyz')
        elif ("io", "particle_position") in pdata:
            x, y, z = pdata["io", "particle_position"].T
        else:
            raise KeyError(
                "Cannot decompose particle data without position fields!")
        num_grids = len(ds.stream_handler.fields)
        parent_ids = ds.stream_handler.parent_ids
        num_children = np.zeros(num_grids, dtype='int64')
        # We're going to do this the slow way
        mask = np.empty(num_grids, dtype="bool")
        for i in range(num_grids):
            np.equal(parent_ids, i, mask)
            num_children[i] = mask.sum()
        levels = ds.stream_handler.levels.astype("int64").ravel()
        grid_tree = GridTree(num_grids, 
                             ds.stream_handler.left_edges,
                             ds.stream_handler.right_edges,
                             ds.stream_handler.dimensions,
                             ds.stream_handler.parent_ids,
                             levels, num_children)

        pts = MatchPointsToGrids(grid_tree, len(x), x, y, z)
        particle_grid_inds = pts.find_points_in_tree()
        idxs = np.argsort(particle_grid_inds)
        particle_grid_count = np.bincount(particle_grid_inds.astype("intp"),
                                          minlength=num_grids)
        particle_indices = np.zeros(num_grids + 1, dtype='int64')
        if num_grids > 1 :
            np.add.accumulate(particle_grid_count.squeeze(),
                              out=particle_indices[1:])
        else :
            particle_indices[1] = particle_grid_count.squeeze()
    
        pdata.pop("number_of_particles", None) 
        grid_pdata = []
        for i, pcount in enumerate(particle_grid_count):
            grid = {}
            grid["number_of_particles"] = pcount
            start = particle_indices[i]
            end = particle_indices[i+1]
            for key in pdata.keys() :
                grid[key] = pdata[key][idxs][start:end]
            grid_pdata.append(grid)

    else :
        grid_pdata = [pdata]
    
    for pd, gi in zip(grid_pdata, sorted(ds.stream_handler.fields)):
        ds.stream_handler.fields[gi].update(pd)
        npart = ds.stream_handler.fields[gi].pop("number_of_particles", 0)
        ds.stream_handler.particle_count[gi] = npart
                                        
def unitify_data(data):
    new_data, field_units = {}, {}
    for field, val in data.items():
        # val is a data array
        if isinstance(val, np.ndarray):
            # val is a YTArray
            if hasattr(val, "units"):
                field_units[field] = val.units
                new_data[field] = val.copy().d
            # val is a numpy array
            else:
                field_units[field] = ""
                new_data[field] = val.copy()

        # val is a tuple of (data, units)
        elif isinstance(val, tuple) and len(val) == 2:
            try:
                assert isinstance(field, (string_types, tuple)), \
                  "Field name is not a string!"
                assert isinstance(val[0], np.ndarray), \
                  "Field data is not an ndarray!"
                assert isinstance(val[1], string_types), \
                  "Unit specification is not a string!"
                field_units[field] = val[1]
                new_data[field] = val[0]
            except AssertionError as e:
                raise RuntimeError(
                    "The data dict appears to be invalid.\n" + str(e))

        # val is a list of data to be turned into an array
        elif iterable(val):
            field_units[field] = ""
            new_data[field] = np.asarray(val)

        else:
            raise RuntimeError("The data dict appears to be invalid. "
                               "The data dictionary must map from field "
                               "names to (numpy array, unit spec) tuples. ")

    data = new_data

    # At this point, we have arrays for all our fields
    new_data = {}
    for field in data:
        if isinstance(field, tuple): 
            new_field = field
        elif len(data[field].shape) in (1, 2):
            new_field = ("io", field)
        elif len(data[field].shape) == 3:
            new_field = ("stream", field)
        else:
            raise RuntimeError
        new_data[new_field] = data[field]
        field_units[new_field] = field_units.pop(field)
        known_fields = StreamFieldInfo.known_particle_fields \
                     + StreamFieldInfo.known_other_fields
        # We do not want to override any of the known ones, if it's not
        # overridden here.
        if any(f[0] == new_field[1] for f in known_fields) and \
           field_units[new_field] == "":
            field_units.pop(new_field)
    data = new_data
    return field_units, data


def load_uniform_grid(data, domain_dimensions, length_unit=None, bbox=None,
                      nprocs=1, sim_time=0.0, mass_unit=None, time_unit=None,
                      velocity_unit=None, magnetic_unit=None,
                      periodicity=(True, True, True),
                      geometry="cartesian", unit_system="cgs"):
    r"""Load a uniform grid of data into yt as a
    :class:`~yt.frontends.stream.data_structures.StreamHandler`.

    This should allow a uniform grid of data to be loaded directly into yt and
    analyzed as would any others.  This comes with several caveats:

    * Units will be incorrect unless the unit system is explicitly
      specified.
    * Some functions may behave oddly, and parallelism will be
      disappointing or non-existent in most cases.
    * Particles may be difficult to integrate.

    Particle fields are detected as one-dimensional fields. The number of
    particles is set by the "number_of_particles" key in data.

    Parameters
    ----------
    data : dict
        This is a dict of numpy arrays or (numpy array, unit spec) tuples.
        The keys are the field names.
    domain_dimensions : array_like
        This is the domain dimensions of the grid
    length_unit : string
        Unit to use for lengths.  Defaults to unitless.
    bbox : array_like (xdim:zdim, LE:RE), optional
        Size of computational domain in units specified by length_unit.
        Defaults to a cubic unit-length domain.
    nprocs: integer, optional
        If greater than 1, will create this number of subarrays out of data
    sim_time : float, optional
        The simulation time in seconds
    mass_unit : string
        Unit to use for masses.  Defaults to unitless.
    time_unit : string
        Unit to use for times.  Defaults to unitless.
    velocity_unit : string
        Unit to use for velocities.  Defaults to unitless.
    magnetic_unit : string
        Unit to use for magnetic fields. Defaults to unitless.
    periodicity : tuple of booleans
        Determines whether the data will be treated as periodic along
        each axis
    geometry : string or tuple
        "cartesian", "cylindrical", "polar", "spherical", "geographic" or
        "spectral_cube".  Optionally, a tuple can be provided to specify the
        axis ordering -- for instance, to specify that the axis ordering should
        be z, x, y, this would be: ("cartesian", ("z", "x", "y")).  The same
        can be done for other coordinates, for instance: 
        ("spherical", ("theta", "phi", "r")).

    Examples
    --------

    >>> bbox = np.array([[0., 1.0], [-1.5, 1.5], [1.0, 2.5]])
    >>> arr = np.random.random((128, 128, 128))

    >>> data = dict(density=arr)
    >>> ds = load_uniform_grid(data, arr.shape, length_unit='cm',
    ...                        bbox=bbox, nprocs=12)
    >>> dd = ds.all_data()
    >>> dd['density']

    YTArray([ 0.87568064,  0.33686453,  0.70467189, ...,  0.70439916,
            0.97506269,  0.03047113]) g/cm**3

    >>> data = dict(density=(arr, 'kg/m**3'))
    >>> ds = load_uniform_grid(data, arr.shape, length_unit=3.03e24,
    ...                        bbox=bbox, nprocs=12)
    >>> dd = ds.all_data()
    >>> dd['density']

    YTArray([  8.75680644e-04,   3.36864527e-04,   7.04671886e-04, ...,
             7.04399160e-04,   9.75062693e-04,   3.04711295e-05]) g/cm**3

    """

    domain_dimensions = np.array(domain_dimensions)
    if bbox is None:
        bbox = np.array([[0.0, 1.0], [0.0, 1.0], [0.0, 1.0]], 'float64')
    domain_left_edge = np.array(bbox[:, 0], 'float64')
    domain_right_edge = np.array(bbox[:, 1], 'float64')
    grid_levels = np.zeros(nprocs, dtype='int32').reshape((nprocs,1))
    number_of_particles = data.pop("number_of_particles", 0)
    # First we fix our field names
    field_units, data = unitify_data(data)

    for field_name in data:
        fshape = data[field_name].shape
        dshape = tuple(domain_dimensions)
        pshape = (number_of_particles, )
        if fshape != dshape and fshape != pshape:
            msg = ("Input data shape %s for field %s does not match provided "
                   "domain_dimensions %s or number of particles %s")
            msg = msg % (fshape, field_name, dshape, pshape)
            raise RuntimeError(msg)

    sfh = StreamDictFieldHandler()

    if number_of_particles > 0:
        particle_types = set_particle_types(data)
        pdata = {} # Used much further below.
        pdata["number_of_particles"] = number_of_particles
        for key in list(data.keys()):
            if len(data[key].shape) == 1 or key[0] == 'io':
                if not isinstance(key, tuple):
                    field = ("io", key)
                    mylog.debug("Reassigning '%s' to '%s'", key, field)
                else:
                    field = key
                sfh._additional_fields += (field,)
                pdata[field] = data.pop(key)
    else:
        particle_types = {}
    update_field_names(data)

    if nprocs > 1:
        temp = {}
        new_data = {}
        for key in data.keys():
            psize = get_psize(np.array(data[key].shape), nprocs)
            grid_left_edges, grid_right_edges, shapes, slices = \
                             decompose_array(data[key].shape, psize, bbox)
            grid_dimensions = np.array([shape for shape in shapes],
                                       dtype="int32")
            temp[key] = [data[key][slice] for slice in slices]
        for gid in range(nprocs):
            new_data[gid] = {}
            for key in temp.keys():
                new_data[gid].update({key:temp[key][gid]})
        sfh.update(new_data)
        del new_data, temp
    else:
        sfh.update({0:data})
        grid_left_edges = domain_left_edge
        grid_right_edges = domain_right_edge
        grid_dimensions = domain_dimensions.reshape(nprocs,3).astype("int32")

    if length_unit is None:
        length_unit = 'code_length'
    if mass_unit is None:
        mass_unit = 'code_mass'
    if time_unit is None:
        time_unit = 'code_time'
    if velocity_unit is None:
        velocity_unit = 'code_velocity'
    if magnetic_unit is None:
        magnetic_unit = 'code_magnetic'

    handler = StreamHandler(
        grid_left_edges,
        grid_right_edges,
        grid_dimensions,
        grid_levels,
        -np.ones(nprocs, dtype='int64'),
        np.zeros(nprocs, dtype='int64').reshape(nprocs,1), # particle count
        np.zeros(nprocs).reshape((nprocs,1)),
        sfh,
        field_units,
        (length_unit, mass_unit, time_unit, velocity_unit, magnetic_unit),
        particle_types=particle_types,
        periodicity=periodicity
    )

    handler.name = "UniformGridData"
    handler.domain_left_edge = domain_left_edge
    handler.domain_right_edge = domain_right_edge
    handler.refine_by = 2
    handler.dimensionality = 3
    handler.domain_dimensions = domain_dimensions
    handler.simulation_time = sim_time
    handler.cosmology_simulation = 0

    sds = StreamDataset(handler, geometry=geometry, unit_system=unit_system)

    check_fields = [("io", "particle_position_x"), ("io", "particle_position")]

    # Now figure out where the particles go
    if number_of_particles > 0:
        if all(f not in pdata for f in check_fields):
            pdata_ftype = {}
            for f in [k for k in sorted(pdata)]:
                if not hasattr(pdata[f], "shape"):
                    continue
                if f == 'number_of_particles':
                    continue
                mylog.debug("Reassigning '%s' to ('io','%s')", f, f)
                pdata_ftype["io",f] = pdata.pop(f)
            pdata_ftype.update(pdata)
            pdata = pdata_ftype
        # This will update the stream handler too
        assign_particle_data(sds, pdata)

    return sds


def load_amr_grids(grid_data, domain_dimensions,
                   bbox=None, sim_time=0.0, length_unit=None,
                   mass_unit=None, time_unit=None, velocity_unit=None,
                   magnetic_unit=None, periodicity=(True, True, True),
                   geometry="cartesian", refine_by=2, unit_system="cgs"):
    r"""Load a set of grids of data into yt as a
    :class:`~yt.frontends.stream.data_structures.StreamHandler`.
    This should allow a sequence of grids of varying resolution of data to be
    loaded directly into yt and analyzed as would any others.  This comes with
    several caveats:

    * Units will be incorrect unless the unit system is explicitly specified.
    * Some functions may behave oddly, and parallelism will be
      disappointing or non-existent in most cases.
    * Particles may be difficult to integrate.
    * No consistency checks are performed on the index

    Parameters
    ----------

    grid_data : list of dicts
        This is a list of dicts. Each dict must have entries "left_edge",
        "right_edge", "dimensions", "level", and then any remaining entries are
        assumed to be fields. Field entries must map to an NDArray. The grid_data
        may also include a particle count. If no particle count is supplied, the
        dataset is understood to contain no particles. The grid_data will be
        modified in place and can't be assumed to be static.
    domain_dimensions : array_like
        This is the domain dimensions of the grid
    length_unit : string or float
        Unit to use for lengths.  Defaults to unitless.  If set to be a string, the bbox
        dimensions are assumed to be in the corresponding units.  If set to a float, the
        value is a assumed to be the conversion from bbox dimensions to centimeters.
    mass_unit : string or float
        Unit to use for masses.  Defaults to unitless.
    time_unit : string or float
        Unit to use for times.  Defaults to unitless.
    velocity_unit : string or float
        Unit to use for velocities.  Defaults to unitless.
    magnetic_unit : string or float
        Unit to use for magnetic fields.  Defaults to unitless.
    bbox : array_like (xdim:zdim, LE:RE), optional
        Size of computational domain in units specified by length_unit.
        Defaults to a cubic unit-length domain.
    sim_time : float, optional
        The simulation time in seconds
    periodicity : tuple of booleans
        Determines whether the data will be treated as periodic along
        each axis
    geometry : string or tuple
        "cartesian", "cylindrical", "polar", "spherical", "geographic" or
        "spectral_cube".  Optionally, a tuple can be provided to specify the
        axis ordering -- for instance, to specify that the axis ordering should
        be z, x, y, this would be: ("cartesian", ("z", "x", "y")).  The same
        can be done for other coordinates, for instance: 
        ("spherical", ("theta", "phi", "r")).
    refine_by : integer
        Specifies the refinement ratio between levels.  Defaults to 2.

    Examples
    --------

    >>> grid_data = [
    ...     dict(left_edge = [0.0, 0.0, 0.0],
    ...          right_edge = [1.0, 1.0, 1.],
    ...          level = 0,
    ...          dimensions = [32, 32, 32],
    ...          number_of_particles = 0)
    ...     dict(left_edge = [0.25, 0.25, 0.25],
    ...          right_edge = [0.75, 0.75, 0.75],
    ...          level = 1,
    ...          dimensions = [32, 32, 32],
    ...          number_of_particles = 0)
    ... ]
    ...
    >>> for g in grid_data:
    ...     g["density"] = (np.random.random(g["dimensions"])*2**g["level"], "g/cm**3")
    ...
    >>> ds = load_amr_grids(grid_data, [32, 32, 32], length_unit=1.0)
    """

    domain_dimensions = np.array(domain_dimensions)
    ngrids = len(grid_data)
    if bbox is None:
        bbox = np.array([[0.0, 1.0], [0.0, 1.0], [0.0, 1.0]], 'float64')
    domain_left_edge = np.array(bbox[:, 0], 'float64')
    domain_right_edge = np.array(bbox[:, 1], 'float64')
    grid_levels = np.zeros((ngrids, 1), dtype='int32')
    grid_left_edges = np.zeros((ngrids, 3), dtype="float64")
    grid_right_edges = np.zeros((ngrids, 3), dtype="float64")
    grid_dimensions = np.zeros((ngrids, 3), dtype="int32")
    number_of_particles = np.zeros((ngrids,1), dtype='int64')
    parent_ids = np.zeros(ngrids, dtype="int64") - 1
    sfh = StreamDictFieldHandler()
    for i, g in enumerate(grid_data):
        grid_left_edges[i,:] = g.pop("left_edge")
        grid_right_edges[i,:] = g.pop("right_edge")
        grid_dimensions[i,:] = g.pop("dimensions")
        grid_levels[i,:] = g.pop("level")
        if "number_of_particles" in g:
            number_of_particles[i,:] = g.pop("number_of_particles")
        field_units, data = unitify_data(g)
        update_field_names(data)
        sfh[i] = data

    # We now reconstruct our parent ids, so that our particle assignment can
    # proceed.
    mask = np.empty(ngrids, dtype='int32')
    for gi in range(ngrids):
        get_box_grids_level(grid_left_edges[gi,:],
                            grid_right_edges[gi,:],
                            grid_levels[gi] + 1,
                            grid_left_edges, grid_right_edges,
                            grid_levels, mask)
        ids = np.where(mask.astype("bool"))
        for ci in ids:
            parent_ids[ci] = gi

    if length_unit is None:
        length_unit = 'code_length'
    if mass_unit is None:
        mass_unit = 'code_mass'
    if time_unit is None:
        time_unit = 'code_time'
    if velocity_unit is None:
        velocity_unit = 'code_velocity'
    if magnetic_unit is None:
        magnetic_unit = 'code_magnetic'

    particle_types = {}

    for grid in sfh.values():
        particle_types.update(set_particle_types(grid))

    handler = StreamHandler(
        grid_left_edges,
        grid_right_edges,
        grid_dimensions,
        grid_levels,
        parent_ids,
        number_of_particles,
        np.zeros(ngrids).reshape((ngrids,1)),
        sfh,
        field_units,
        (length_unit, mass_unit, time_unit, velocity_unit, magnetic_unit),
        particle_types=particle_types,
        periodicity=periodicity
    )

    handler.name = "AMRGridData"
    handler.domain_left_edge = domain_left_edge
    handler.domain_right_edge = domain_right_edge
    handler.refine_by = refine_by
    handler.dimensionality = 3
    handler.domain_dimensions = domain_dimensions
    handler.simulation_time = sim_time
    handler.cosmology_simulation = 0

    sds = StreamDataset(handler, geometry=geometry, unit_system=unit_system)
    return sds


def refine_amr(base_ds, refinement_criteria, fluid_operators, max_level,
               callback=None):
    r"""Given a base dataset, repeatedly apply refinement criteria and
    fluid operators until a maximum level is reached.

    Parameters
    ----------
    base_ds : Dataset
        This is any static output.  It can also be a stream static output, for
        instance as returned by load_uniform_data.
    refinement_critera : list of :class:`~yt.utilities.flagging_methods.FlaggingMethod`
        These criteria will be applied in sequence to identify cells that need
        to be refined.
    fluid_operators : list of :class:`~yt.utilities.initial_conditions.FluidOperator`
        These fluid operators will be applied in sequence to all resulting
        grids.
    max_level : int
        The maximum level to which the data will be refined
    callback : function, optional
        A function that will be called at the beginning of each refinement
        cycle, with the current dataset.

    Examples
    --------
    >>> domain_dims = (32, 32, 32)
    >>> data = np.zeros(domain_dims) + 0.25
    >>> fo = [ic.CoredSphere(0.05, 0.3, [0.7,0.4,0.75], {"Density": (0.25, 100.0)})]
    >>> rc = [fm.flagging_method_registry["overdensity"](8.0)]
    >>> ug = load_uniform_grid({'Density': data}, domain_dims, 1.0)
    >>> ds = refine_amr(ug, rc, fo, 5)
    """

    # If we have particle data, set it aside for now

    number_of_particles = np.sum([grid.NumberOfParticles
                                  for grid in base_ds.index.grids])

    if number_of_particles > 0:
        pdata = {}
        for field in base_ds.field_list:
            if not isinstance(field, tuple):
                field = ("unknown", field)
            fi = base_ds._get_field_info(*field)
            if fi.particle_type :
                pdata[field] = uconcatenate([grid[field]
                                               for grid in base_ds.index.grids])
        pdata["number_of_particles"] = number_of_particles

    last_gc = base_ds.index.num_grids
    cur_gc = -1
    ds = base_ds
    bbox = np.array([(ds.domain_left_edge[i], ds.domain_right_edge[i])
                     for i in range(3)])
    while ds.index.max_level < max_level and last_gc != cur_gc:
        mylog.info("Refining another level.  Current max level: %s",
                  ds.index.max_level)
        last_gc = ds.index.grids.size
        for m in fluid_operators: m.apply(ds)
        if callback is not None: callback(ds)
        grid_data = []
        for g in ds.index.grids:
            gd = dict( left_edge = g.LeftEdge,
                       right_edge = g.RightEdge,
                       level = g.Level,
                       dimensions = g.ActiveDimensions )
            for field in ds.field_list:
                if not isinstance(field, tuple):
                    field = ("unknown", field)
                fi = ds._get_field_info(*field)
                if not fi.particle_type :
                    gd[field] = g[field]
            grid_data.append(gd)
            if g.Level < ds.index.max_level: continue
            fg = FlaggingGrid(g, refinement_criteria)
            nsg = fg.find_subgrids()
            for sg in nsg:
                LE = sg.left_index * g.dds + ds.domain_left_edge
                dims = sg.dimensions * ds.refine_by
                grid = ds.smoothed_covering_grid(g.Level + 1, LE, dims)
                gd = dict(left_edge = LE, right_edge = grid.right_edge,
                          level = g.Level + 1, dimensions = dims)
                for field in ds.field_list:
                    if not isinstance(field, tuple):
                        field = ("unknown", field)
                    fi = ds._get_field_info(*field)
                    if not fi.particle_type :
                        gd[field] = grid[field]
                grid_data.append(gd)

        ds = load_amr_grids(grid_data, ds.domain_dimensions, bbox=bbox)

        if number_of_particles > 0:
            if ("io", "particle_position_x") not in pdata:
                pdata_ftype = {}
                for f in [k for k in sorted(pdata)]:
                    if not hasattr(pdata[f], "shape"): continue
                    mylog.debug("Reassigning '%s' to ('io','%s')", f, f)
                    pdata_ftype["io",f] = pdata.pop(f)
                pdata_ftype.update(pdata)
                pdata = pdata_ftype
            assign_particle_data(ds, pdata)
            # We need to reassign the field list here.
        cur_gc = ds.index.num_grids

    return ds

class StreamParticleIndex(ParticleIndex):

    
    def __init__(self, ds, dataset_type = None):
        self.stream_handler = ds.stream_handler
        super(StreamParticleIndex, self).__init__(ds, dataset_type)

    def _setup_data_io(self):
        if self.stream_handler.io is not None:
            self.io = self.stream_handler.io
        else:
            self.io = io_registry[self.dataset_type](self.ds)

class StreamParticleFile(ParticleFile):
    pass

class StreamParticlesDataset(StreamDataset):
    _index_class = StreamParticleIndex
    _file_class = StreamParticleFile
    _field_info_class = StreamFieldInfo
    _dataset_type = "stream_particles"
    file_count = 1
    filename_template = "stream_file"
    n_ref = 64
    over_refine_factor = 1
    ptype = "all"

def load_particles(data, length_unit = None, bbox=None,
                   sim_time=0.0, mass_unit = None, time_unit = None,
                   velocity_unit=None, magnetic_unit=None,
                   periodicity=(True, True, True),
<<<<<<< HEAD
                   n_ref = 64, over_refine_factor = 1, ptype = "all",
                   geometry = "cartesian"):
=======
                   n_ref = 64, over_refine_factor = 1, geometry = "cartesian",
                   unit_system="cgs"):
>>>>>>> 4ae7e6d4
    r"""Load a set of particles into yt as a
    :class:`~yt.frontends.stream.data_structures.StreamParticleHandler`.

    This should allow a collection of particle data to be loaded directly into
    yt and analyzed as would any others.  This comes with several caveats:

    * Units will be incorrect unless the data has already been converted to
      cgs.
    * Some functions may behave oddly, and parallelism will be
      disappointing or non-existent in most cases.

    This will initialize an Octree of data.  Note that fluid fields will not
    work yet, or possibly ever.
    
    Parameters
    ----------
    data : dict
        This is a dict of numpy arrays, where the keys are the field names.
        Particles positions must be named "particle_position_x",
        "particle_position_y", "particle_position_z".
    length_unit : float
        Conversion factor from simulation length units to centimeters
    mass_unit : float
        Conversion factor from simulation mass units to grams
    time_unit : float
        Conversion factor from simulation time units to seconds
    velocity_unit : float
        Conversion factor from simulation velocity units to cm/s
    magnetic_unit : float
        Conversion factor from simulation magnetic units to gauss
    bbox : array_like (xdim:zdim, LE:RE), optional
        Size of computational domain in units of the length_unit
    sim_time : float, optional
        The simulation time in seconds
    periodicity : tuple of booleans
        Determines whether the data will be treated as periodic along
        each axis
    n_ref : int
        The number of particles that result in refining an oct used for
        indexing the particles.

    Examples
    --------

    >>> pos = [np.random.random(128*128*128) for i in range(3)]
    >>> data = dict(particle_position_x = pos[0],
    ...             particle_position_y = pos[1],
    ...             particle_position_z = pos[2])
    >>> bbox = np.array([[0., 1.0], [0.0, 1.0], [0.0, 1.0]])
    >>> ds = load_particles(data, 3.08e24, bbox=bbox)

    """

    domain_dimensions = np.ones(3, "int32") * (1 << over_refine_factor)
    nprocs = 1
    if bbox is None:
        bbox = np.array([[0.0, 1.0], [0.0, 1.0], [0.0, 1.0]], 'float64')
    domain_left_edge = np.array(bbox[:, 0], 'float64')
    domain_right_edge = np.array(bbox[:, 1], 'float64')
    grid_levels = np.zeros(nprocs, dtype='int32').reshape((nprocs,1))

    field_units, data = unitify_data(data)
    sfh = StreamDictFieldHandler()
    
    pdata = {}
    for key in data.keys() :
        if not isinstance(key, tuple):
            field = ("io", key)
            mylog.debug("Reassigning '%s' to '%s'", key, field)
        else:
            field = key
        pdata[field] = data[key]
        sfh._additional_fields += (field,)
    data = pdata # Drop reference count
    update_field_names(data)
    particle_types = set_particle_types(data)

    sfh.update({'stream_file':data})
    grid_left_edges = domain_left_edge
    grid_right_edges = domain_right_edge
    grid_dimensions = domain_dimensions.reshape(nprocs,3).astype("int32")

    if length_unit is None:
        length_unit = 'code_length'
    if mass_unit is None:
        mass_unit = 'code_mass'
    if time_unit is None:
        time_unit = 'code_time'
    if velocity_unit is None:
        velocity_unit = 'code_velocity'
    if magnetic_unit is None:
        magnetic_unit = 'code_magnetic'

    # I'm not sure we need any of this.
    handler = StreamHandler(
        grid_left_edges,
        grid_right_edges,
        grid_dimensions,
        grid_levels,
        -np.ones(nprocs, dtype='int64'),
        np.zeros(nprocs, dtype='int64').reshape(nprocs,1), # Temporary
        np.zeros(nprocs).reshape((nprocs,1)),
        sfh,
        field_units,
        (length_unit, mass_unit, time_unit, velocity_unit, magnetic_unit),
        particle_types=particle_types,
        periodicity=periodicity
    )

    handler.name = "ParticleData"
    handler.domain_left_edge = domain_left_edge
    handler.domain_right_edge = domain_right_edge
    handler.refine_by = 2
    handler.dimensionality = 3
    handler.domain_dimensions = domain_dimensions
    handler.simulation_time = sim_time
    handler.cosmology_simulation = 0

    sds = StreamParticlesDataset(handler, geometry=geometry, unit_system=unit_system)
    sds.n_ref = n_ref
    sds.over_refine_factor = over_refine_factor
    sds.ptype = ptype

    return sds

_cis = np.fromiter(chain.from_iterable(product([0,1], [0,1], [0,1])),
                dtype=np.int64, count = 8*3)
_cis.shape = (8, 3)

def hexahedral_connectivity(xgrid, ygrid, zgrid):
    r"""Define the cell coordinates and cell neighbors of a hexahedral mesh
    for a semistructured grid. Used to specify the connectivity and
    coordinates parameters used in
    :function:`~yt.frontends.stream.data_structures.load_hexahedral_mesh`.

    Parameters
    ----------
    xgrid : array_like
       x-coordinates of boundaries of the hexahedral cells. Should be a
       one-dimensional array.
    ygrid : array_like
       y-coordinates of boundaries of the hexahedral cells. Should be a
       one-dimensional array.
    zgrid : array_like
       z-coordinates of boundaries of the hexahedral cells. Should be a
       one-dimensional array.

    Returns
    -------
    coords : array_like
        The list of (x,y,z) coordinates of the vertices of the mesh.
        Is of size (M,3) where M is the number of vertices.
    connectivity : array_like
        For each hexahedron h in the mesh, gives the index of each of h's
        neighbors. Is of size (N,8), where N is the number of hexahedra.

    Examples
    --------

    >>> xgrid = np.array([-1,-0.25,0,0.25,1])
    >>> coords, conn = hexahedral_connectivity(xgrid,xgrid,xgrid)
    >>> coords
    array([[-1.  , -1.  , -1.  ],
           [-1.  , -1.  , -0.25],
           [-1.  , -1.  ,  0.  ],
           ..., 
           [ 1.  ,  1.  ,  0.  ],
           [ 1.  ,  1.  ,  0.25],
           [ 1.  ,  1.  ,  1.  ]])

    >>> conn
    array([[  0,   1,   5,   6,  25,  26,  30,  31],
           [  1,   2,   6,   7,  26,  27,  31,  32],
           [  2,   3,   7,   8,  27,  28,  32,  33],
           ...,
           [ 91,  92,  96,  97, 116, 117, 121, 122],
           [ 92,  93,  97,  98, 117, 118, 122, 123],
           [ 93,  94,  98,  99, 118, 119, 123, 124]])
    """
    nx = len(xgrid)
    ny = len(ygrid)
    nz = len(zgrid)
    coords = np.zeros((nx, ny, nz, 3), dtype="float64", order="C")
    coords[:,:,:,0] = xgrid[:,None,None]
    coords[:,:,:,1] = ygrid[None,:,None]
    coords[:,:,:,2] = zgrid[None,None,:]
    coords.shape = (nx * ny * nz, 3)
    cycle = np.rollaxis(np.indices((nx-1,ny-1,nz-1)), 0, 4)
    cycle.shape = ((nx-1)*(ny-1)*(nz-1), 3)
    off = _cis + cycle[:, np.newaxis]
    connectivity = ((off[:,:,0] * ny) + off[:,:,1]) * nz + off[:,:,2]
    return coords, connectivity

class StreamHexahedralMesh(SemiStructuredMesh):
    _connectivity_length = 8
    _index_offset = 0

class StreamHexahedralHierarchy(UnstructuredIndex):

    def __init__(self, ds, dataset_type = None):
        self.stream_handler = ds.stream_handler
        super(StreamHexahedralHierarchy, self).__init__(ds, dataset_type)

    def _initialize_mesh(self):
        coords = self.stream_handler.fields.pop('coordinates')
        connec = self.stream_handler.fields.pop('connectivity')
        self.meshes = [StreamHexahedralMesh(0,
          self.index_filename, connec, coords, self)]

    def _setup_data_io(self):
        if self.stream_handler.io is not None:
            self.io = self.stream_handler.io
        else:
            self.io = io_registry[self.dataset_type](self.ds)

    def _detect_output_fields(self):
        self.field_list = list(set(self.stream_handler.get_fields()))

class StreamHexahedralDataset(StreamDataset):
    _index_class = StreamHexahedralHierarchy
    _field_info_class = StreamFieldInfo
    _dataset_type = "stream_hexahedral"

def load_hexahedral_mesh(data, connectivity, coordinates,
                         length_unit = None, bbox=None, sim_time=0.0,
                         mass_unit = None, time_unit = None,
                         velocity_unit = None, magnetic_unit = None,
                         periodicity=(True, True, True),
                         geometry = "cartesian", unit_system="cgs"):
    r"""Load a hexahedral mesh of data into yt as a
    :class:`~yt.frontends.stream.data_structures.StreamHandler`.

    This should allow a semistructured grid of data to be loaded directly into
    yt and analyzed as would any others.  This comes with several caveats:

    * Units will be incorrect unless the data has already been converted to
      cgs.
    * Some functions may behave oddly, and parallelism will be
      disappointing or non-existent in most cases.
    * Particles may be difficult to integrate.

    Particle fields are detected as one-dimensional fields. The number of particles
    is set by the "number_of_particles" key in data.
    
    Parameters
    ----------
    data : dict
        This is a dict of numpy arrays, where the keys are the field names.
        There must only be one. Note that the data in the numpy arrays should
        define the cell-averaged value for of the quantity in in the hexahedral
        cell.
    connectivity : array_like
        This should be of size (N,8) where N is the number of zones.
    coordinates : array_like
        This should be of size (M,3) where M is the number of vertices
        indicated in the connectivity matrix.
    bbox : array_like (xdim:zdim, LE:RE), optional
        Size of computational domain in units of the length unit.
    sim_time : float, optional
        The simulation time in seconds
    mass_unit : string
        Unit to use for masses.  Defaults to unitless.
    time_unit : string
        Unit to use for times.  Defaults to unitless.
    velocity_unit : string
        Unit to use for velocities.  Defaults to unitless.
    magnetic_unit : string
        Unit to use for magnetic fields. Defaults to unitless.
    periodicity : tuple of booleans
        Determines whether the data will be treated as periodic along
        each axis
    geometry : string or tuple
        "cartesian", "cylindrical", "polar", "spherical", "geographic" or
        "spectral_cube".  Optionally, a tuple can be provided to specify the
        axis ordering -- for instance, to specify that the axis ordering should
        be z, x, y, this would be: ("cartesian", ("z", "x", "y")).  The same
        can be done for other coordinates, for instance: 
        ("spherical", ("theta", "phi", "r")).

    """

    domain_dimensions = np.ones(3, "int32") * 2
    nprocs = 1
    if bbox is None:
        bbox = np.array([[0.0, 1.0], [0.0, 1.0], [0.0, 1.0]], 'float64')
    domain_left_edge = np.array(bbox[:, 0], 'float64')
    domain_right_edge = np.array(bbox[:, 1], 'float64')
    grid_levels = np.zeros(nprocs, dtype='int32').reshape((nprocs,1))

    field_units, data = unitify_data(data)
    sfh = StreamDictFieldHandler()
    
    particle_types = set_particle_types(data)
    
    sfh.update({'connectivity': connectivity,
                'coordinates': coordinates,
                0: data})
    # Simple check for axis length correctness
    if len(data) > 0:
        fn = list(sorted(data))[0]
        array_values = data[fn]
        if array_values.size != connectivity.shape[0]:
            mylog.error("Dimensions of array must be one fewer than the" +
                        " coordinate set.")
            raise RuntimeError
    grid_left_edges = domain_left_edge
    grid_right_edges = domain_right_edge
    grid_dimensions = domain_dimensions.reshape(nprocs,3).astype("int32")

    if length_unit is None:
        length_unit = 'code_length'
    if mass_unit is None:
        mass_unit = 'code_mass'
    if time_unit is None:
        time_unit = 'code_time'
    if velocity_unit is None:
        velocity_unit = 'code_velocity'
    if magnetic_unit is None:
        magnetic_unit = 'code_magnetic'

    # I'm not sure we need any of this.
    handler = StreamHandler(
        grid_left_edges,
        grid_right_edges,
        grid_dimensions,
        grid_levels,
        -np.ones(nprocs, dtype='int64'),
        np.zeros(nprocs, dtype='int64').reshape(nprocs,1), # Temporary
        np.zeros(nprocs).reshape((nprocs,1)),
        sfh,
        field_units,
        (length_unit, mass_unit, time_unit, velocity_unit, magnetic_unit),
        particle_types=particle_types,
        periodicity=periodicity
    )

    handler.name = "HexahedralMeshData"
    handler.domain_left_edge = domain_left_edge
    handler.domain_right_edge = domain_right_edge
    handler.refine_by = 2
    handler.dimensionality = 3
    handler.domain_dimensions = domain_dimensions
    handler.simulation_time = sim_time
    handler.cosmology_simulation = 0

    sds = StreamHexahedralDataset(handler, geometry=geometry, unit_system=unit_system)

    return sds

class StreamOctreeSubset(OctreeSubset):
    domain_id = 1
    _domain_offset = 1

    def __init__(self, base_region, ds, oct_handler, over_refine_factor = 1):
        self._num_zones = 1 << (over_refine_factor)
        self.field_data = YTFieldData()
        self.field_parameters = {}
        self.ds = ds
        self.oct_handler = oct_handler
        self._last_mask = None
        self._last_selector_id = None
        self._current_particle_type = 'io'
        self._current_fluid_type = self.ds.default_fluid_type
        self.base_region = base_region
        self.base_selector = base_region.selector

    def fill(self, content, dest, selector, offset):
        # Here we get a copy of the file, which we skip through and read the
        # bits we want.
        oct_handler = self.oct_handler
        cell_count = selector.count_oct_cells(self.oct_handler, self.domain_id)
        levels, cell_inds, file_inds = self.oct_handler.file_index_octs(
            selector, self.domain_id, cell_count)
        levels[:] = 0
        dest.update((field, np.empty(cell_count, dtype="float64"))
                    for field in content)
        # Make references ...
        count = oct_handler.fill_level(0, levels, cell_inds, file_inds, 
                                       dest, content, offset)
        return count

class StreamOctreeHandler(OctreeIndex):

    def __init__(self, ds, dataset_type = None):
        self.stream_handler = ds.stream_handler
        self.dataset_type = dataset_type
        super(StreamOctreeHandler, self).__init__(ds, dataset_type)

    def _setup_data_io(self):
        if self.stream_handler.io is not None:
            self.io = self.stream_handler.io
        else:
            self.io = io_registry[self.dataset_type](self.ds)

    def _initialize_oct_handler(self):
        header = dict(dims = [1, 1, 1],
                      left_edge = self.ds.domain_left_edge,
                      right_edge = self.ds.domain_right_edge,
                      octree = self.ds.octree_mask,
                      over_refine = self.ds.over_refine_factor,
                      partial_coverage = self.ds.partial_coverage)
        self.oct_handler = OctreeContainer.load_octree(header)

    def _identify_base_chunk(self, dobj):
        if getattr(dobj, "_chunk_info", None) is None:
            base_region = getattr(dobj, "base_region", dobj)
            subset = [StreamOctreeSubset(base_region, self.dataset,
                                         self.oct_handler,
                                         self.ds.over_refine_factor)]
            dobj._chunk_info = subset
        dobj._current_chunk = list(self._chunk_all(dobj))[0]

    def _chunk_all(self, dobj):
        oobjs = getattr(dobj._current_chunk, "objs", dobj._chunk_info)
        yield YTDataChunk(dobj, "all", oobjs, None)

    def _chunk_spatial(self, dobj, ngz, sort = None, preload_fields = None):
        sobjs = getattr(dobj._current_chunk, "objs", dobj._chunk_info)
        # We actually do not really use the data files except as input to the
        # ParticleOctreeSubset.
        # This is where we will perform cutting of the Octree and
        # load-balancing.  That may require a specialized selector object to
        # cut based on some space-filling curve index.
        for i,og in enumerate(sobjs):
            if ngz > 0:
                g = og.retrieve_ghost_zones(ngz, [], smoothed=True)
            else:
                g = og
            yield YTDataChunk(dobj, "spatial", [g])

    def _chunk_io(self, dobj, cache = True, local_only = False):
        oobjs = getattr(dobj._current_chunk, "objs", dobj._chunk_info)
        for subset in oobjs:
            yield YTDataChunk(dobj, "io", [subset], None, cache = cache)

    def _setup_classes(self):
        dd = self._get_data_reader_dict()
        super(StreamOctreeHandler, self)._setup_classes(dd)

    def _detect_output_fields(self):
        # NOTE: Because particle unions add to the actual field list, without
        # having the keys in the field list itself, we need to double check
        # here.
        fl = set(self.stream_handler.get_fields())
        fl.update(set(getattr(self, "field_list", [])))
        self.field_list = list(fl)

class StreamOctreeDataset(StreamDataset):
    _index_class = StreamOctreeHandler
    _field_info_class = StreamFieldInfo
    _dataset_type = "stream_octree"

def load_octree(octree_mask, data,
                bbox=None, sim_time=0.0, length_unit=None,
                mass_unit=None, time_unit=None,
                velocity_unit=None, magnetic_unit=None,
                periodicity=(True, True, True),
                over_refine_factor = 1, partial_coverage = 1,
                unit_system="cgs"):
    r"""Load an octree mask into yt.

    Octrees can be saved out by calling save_octree on an OctreeContainer.
    This enables them to be loaded back in.

    This will initialize an Octree of data.  Note that fluid fields will not
    work yet, or possibly ever.
    
    Parameters
    ----------
    octree_mask : np.ndarray[uint8_t]
        This is a depth-first refinement mask for an Octree.  It should be of
        size n_octs * 8, where each item is 1 for an oct-cell being refined and
        0 for it not being refined.  Note that for over_refine_factors != 1,
        the children count will still be 8, so this is always 8.
    data : dict
        A dictionary of 1D arrays.  Note that these must of the size of the
        number of "False" values in the ``octree_mask``.
    bbox : array_like (xdim:zdim, LE:RE), optional
        Size of computational domain in units of length
    sim_time : float, optional
        The simulation time in seconds
    length_unit : string
        Unit to use for lengths.  Defaults to unitless.
    mass_unit : string
        Unit to use for masses.  Defaults to unitless.
    time_unit : string
        Unit to use for times.  Defaults to unitless.
    velocity_unit : string
        Unit to use for velocities.  Defaults to unitless.
    magnetic_unit : string
        Unit to use for magnetic fields. Defaults to unitless.
    periodicity : tuple of booleans
        Determines whether the data will be treated as periodic along
        each axis
    partial_coverage : boolean
        Whether or not an oct can be refined cell-by-cell, or whether all 8 get
        refined.

    """

    if not isinstance(octree_mask, np.ndarray) or octree_mask.dtype != np.uint8:
        raise TypeError("octree_mask should be a Numpy array with type uint8")

    nz = (1 << (over_refine_factor))
    domain_dimensions = np.array([nz, nz, nz])
    nprocs = 1
    if bbox is None:
        bbox = np.array([[0.0, 1.0], [0.0, 1.0], [0.0, 1.0]], 'float64')
    domain_left_edge = np.array(bbox[:, 0], 'float64')
    domain_right_edge = np.array(bbox[:, 1], 'float64')
    grid_levels = np.zeros(nprocs, dtype='int32').reshape((nprocs,1))
    update_field_names(data)

    field_units, data = unitify_data(data)
    sfh = StreamDictFieldHandler()

    particle_types = set_particle_types(data)

    sfh.update({0:data})
    grid_left_edges = domain_left_edge
    grid_right_edges = domain_right_edge
    grid_dimensions = domain_dimensions.reshape(nprocs,3).astype("int32")

    if length_unit is None:
        length_unit = 'code_length'
    if mass_unit is None:
        mass_unit = 'code_mass'
    if time_unit is None:
        time_unit = 'code_time'
    if velocity_unit is None:
        velocity_unit = 'code_velocity'
    if magnetic_unit is None:
        magnetic_unit = 'code_magnetic'

    # I'm not sure we need any of this.
    handler = StreamHandler(
        grid_left_edges,
        grid_right_edges,
        grid_dimensions,
        grid_levels,
        -np.ones(nprocs, dtype='int64'),
        np.zeros(nprocs, dtype='int64').reshape(nprocs,1), # Temporary
        np.zeros(nprocs).reshape((nprocs,1)),
        sfh,
        field_units,
        (length_unit, mass_unit, time_unit, velocity_unit, magnetic_unit),
        particle_types=particle_types,
        periodicity=periodicity
    )

    handler.name = "OctreeData"
    handler.domain_left_edge = domain_left_edge
    handler.domain_right_edge = domain_right_edge
    handler.refine_by = 2
    handler.dimensionality = 3
    handler.domain_dimensions = domain_dimensions
    handler.simulation_time = sim_time
    handler.cosmology_simulation = 0

    sds = StreamOctreeDataset(handler, unit_system=unit_system)
    sds.octree_mask = octree_mask
    sds.partial_coverage = partial_coverage
    sds.over_refine_factor = over_refine_factor

    return sds

class StreamUnstructuredMesh(UnstructuredMesh):
    _index_offset = 0

    def __init__(self, *args, **kwargs):
        super(StreamUnstructuredMesh, self).__init__(*args, **kwargs)
        self._connectivity_length = self.connectivity_indices.shape[1]


class StreamUnstructuredIndex(UnstructuredIndex):

    def __init__(self, ds, dataset_type = None):
        self.stream_handler = ds.stream_handler
        super(StreamUnstructuredIndex, self).__init__(ds, dataset_type)

    def _initialize_mesh(self):
        coords = ensure_list(self.stream_handler.fields.pop("coordinates"))
        connec = ensure_list(self.stream_handler.fields.pop("connectivity"))
        self.meshes = [StreamUnstructuredMesh(
          i, self.index_filename, c1, c2, self)
          for i, (c1, c2) in enumerate(zip(connec, coords))]

    def _setup_data_io(self):
        if self.stream_handler.io is not None:
            self.io = self.stream_handler.io
        else:
            self.io = io_registry[self.dataset_type](self.ds)

    def _detect_output_fields(self):
        self.field_list = list(set(self.stream_handler.get_fields()))

class StreamUnstructuredMeshDataset(StreamDataset):
    _index_class = StreamUnstructuredIndex
    _field_info_class = StreamFieldInfo
    _dataset_type = "stream_unstructured"

def load_unstructured_mesh(connectivity, coordinates, node_data=None,
                           elem_data=None, length_unit=None, bbox=None,
                           sim_time=0.0, mass_unit=None, time_unit=None,
                           velocity_unit=None, magnetic_unit=None,
                           periodicity=(False, False, False),
                           geometry = "cartesian", unit_system="cgs"):
    r"""Load an unstructured mesh of data into yt as a
    :class:`~yt.frontends.stream.data_structures.StreamHandler`.

    This should allow an unstructured mesh data to be loaded directly into
    yt and analyzed as would any others.  Not all functionality for
    visualization will be present, and some analysis functions may not yet have
    been implemented.

    Particle fields are detected as one-dimensional fields. The number of
    particles is set by the "number_of_particles" key in data.

    In the parameter descriptions below, a "vertex" is a 3D point in space, an
    "element" is a single polyhedron whose location is defined by a set of
    vertices, and a "mesh" is a set of polyhedral elements, each with the same
    number of vertices.

    Parameters
    ----------
    connectivity : list of array_like or array_like
        This should either be a single 2D array or list of 2D arrays.  If this
        is a list, each element in the list corresponds to the connectivity
        information for a distinct mesh. Each array can have different
        connectivity length and should be of shape (N,M) where N is the number
        of elements and M is the number of vertices per element.
    coordinates : array_like
        The 3D coordinates of mesh vertices. This should be of size (L,3) where
        L is the number of vertices. When loading more than one mesh, the data
        for each mesh should be concatenated into a single coordinates array.
    node_data : dict or list of dicts
        For a single mesh, a dict mapping field names to 2D numpy arrays,
        representing data defined at element vertices. For multiple meshes,
        this must be a list of dicts.
    elem_data : dict or list of dicts
        For a single mesh, a dict mapping field names to 1D numpy arrays, where
        each array has a length equal to the number of elements. The data
        must be defined at the center of each mesh element and there must be
        only one data value for each element. For multiple meshes, this must be
        a list of dicts, with one dict for each mesh.
    bbox : array_like (xdim:zdim, LE:RE), optional
        Size of computational domain in units of the length unit.
    sim_time : float, optional
        The simulation time in seconds
    mass_unit : string
        Unit to use for masses.  Defaults to unitless.
    time_unit : string
        Unit to use for times.  Defaults to unitless.
    velocity_unit : string
        Unit to use for velocities.  Defaults to unitless.
    magnetic_unit : string
        Unit to use for magnetic fields. Defaults to unitless.
    periodicity : tuple of booleans
        Determines whether the data will be treated as periodic along
        each axis
    geometry : string or tuple
        "cartesian", "cylindrical", "polar", "spherical", "geographic" or
        "spectral_cube".  Optionally, a tuple can be provided to specify the
        axis ordering -- for instance, to specify that the axis ordering should
        be z, x, y, this would be: ("cartesian", ("z", "x", "y")).  The same
        can be done for other coordinates, for instance:
        ("spherical", ("theta", "phi", "r")).

    >>> # Coordinates for vertices of two tetrahedra
    >>> coordinates = np.array([[0.0, 0.0, 0.5], [0.0, 1.0, 0.5], [0.5, 1, 0.5],
                                [0.5, 0.5, 0.0], [0.5, 0.5, 1.0]])

    >>> # The indices in the coordinates array of mesh vertices.
    >>> # This mesh has two elements.
    >>> connectivity = np.array([[0, 1, 2, 4], [0, 1, 2, 3]])

    >>> # Field data defined at the centers of the two mesh elements.
    >>> elem_data = {
    ...     ('connect1', 'elem_field'): np.array([1, 2])
    ... }

    >>> # Field data defined at node vertices
    >>> node_data = {
    ...     ('connect1', 'node_field'): np.array([[0.0, 1.0, 2.0, 4.0],
    ...                                           [0.0, 1.0, 2.0, 3.0]])
    ... }

    >>> ds = yt.load_unstructured_mesh(connectivity, coordinates,
    ...                                elem_data=elem_data,
    ...                                node_data=node_data)

    """

    domain_dimensions = np.ones(3, "int32") * 2
    nprocs = 1

    if elem_data is None and node_data is None:
        raise RuntimeError("No data supplied in load_unstructured_mesh.")

    if isinstance(connectivity, list):
        num_meshes = len(connectivity)
    else:
        num_meshes = 1
    connectivity = ensure_list(connectivity)

    if elem_data is None:
        elem_data = [{} for i in range(num_meshes)]
    elem_data = ensure_list(elem_data)

    if node_data is None:
        node_data = [{} for i in range(num_meshes)]
    node_data = ensure_list(node_data)

    data = [{} for i in range(num_meshes)]
    for elem_dict, data_dict in zip(elem_data, data):
        for field, values in elem_dict.items():
            data_dict[field] = values
    for node_dict, data_dict in zip(node_data, data):
        for field, values in node_dict.items():
            data_dict[field] = values
    data = ensure_list(data)

    if bbox is None:
        bbox = np.array([[coordinates[:,i].min() - 0.1 * abs(coordinates[:,i].min()),
                          coordinates[:,i].max() + 0.1 * abs(coordinates[:,i].max())]
                          for i in range(3)], "float64")
    domain_left_edge = np.array(bbox[:, 0], 'float64')
    domain_right_edge = np.array(bbox[:, 1], 'float64')
    grid_levels = np.zeros(nprocs, dtype='int32').reshape((nprocs,1))

    field_units = {}
    particle_types = {}
    sfh = StreamDictFieldHandler()

    sfh.update({'connectivity': connectivity,
                'coordinates': coordinates})
    for i, d in enumerate(data):
        _f_unit, _data = unitify_data(d)
        field_units.update(_f_unit)
        sfh[i] = _data
        particle_types.update(set_particle_types(d))
    # Simple check for axis length correctness
    if 0 and len(data) > 0:
        fn = list(sorted(data))[0]
        array_values = data[fn]
        if array_values.size != connectivity.shape[0]:
            mylog.error("Dimensions of array must be one fewer than the" +
                        " coordinate set.")
            raise RuntimeError
    grid_left_edges = domain_left_edge
    grid_right_edges = domain_right_edge
    grid_dimensions = domain_dimensions.reshape(nprocs,3).astype("int32")

    if length_unit is None:
        length_unit = 'code_length'
    if mass_unit is None:
        mass_unit = 'code_mass'
    if time_unit is None:
        time_unit = 'code_time'
    if velocity_unit is None:
        velocity_unit = 'code_velocity'
    if magnetic_unit is None:
        magnetic_unit = 'code_magnetic'

    # I'm not sure we need any of this.
    handler = StreamHandler(
        grid_left_edges,
        grid_right_edges,
        grid_dimensions,
        grid_levels,
        -np.ones(nprocs, dtype='int64'),
        np.zeros(nprocs, dtype='int64').reshape(nprocs,1), # Temporary
        np.zeros(nprocs).reshape((nprocs,1)),
        sfh,
        field_units,
        (length_unit, mass_unit, time_unit, velocity_unit, magnetic_unit),
        particle_types=particle_types,
        periodicity=periodicity
    )

    handler.name = "UnstructuredMeshData"
    handler.domain_left_edge = domain_left_edge
    handler.domain_right_edge = domain_right_edge
    handler.refine_by = 2
    handler.dimensionality = 3
    handler.domain_dimensions = domain_dimensions
    handler.simulation_time = sim_time
    handler.cosmology_simulation = 0

    sds = StreamUnstructuredMeshDataset(handler, geometry=geometry,
                                        unit_system=unit_system)

    fluid_types = ()
    for i in range(1, num_meshes + 1):
        fluid_types += ('connect%d' % i,)
    sds.fluid_types = fluid_types

    sds._node_fields = node_data[0].keys()
    sds._elem_fields = elem_data[0].keys()
    sds.default_field = [f for f in sds.field_list 
                         if f[0] == 'connect1'][-1]

    return sds<|MERGE_RESOLUTION|>--- conflicted
+++ resolved
@@ -299,7 +299,7 @@
         name = "InMemoryParameterFile_%s" % (uuid.uuid4().hex)
         from yt.data_objects.static_output import _cached_datasets
         _cached_datasets[name] = self
-        Dataset.__init__(self, name, self._dataset_type, 
+        Dataset.__init__(self, name, self._dataset_type,
                          unit_system=unit_system)
 
     def _parse_parameter_file(self):
@@ -1027,13 +1027,8 @@
                    sim_time=0.0, mass_unit = None, time_unit = None,
                    velocity_unit=None, magnetic_unit=None,
                    periodicity=(True, True, True),
-<<<<<<< HEAD
                    n_ref = 64, over_refine_factor = 1, ptype = "all",
-                   geometry = "cartesian"):
-=======
-                   n_ref = 64, over_refine_factor = 1, geometry = "cartesian",
-                   unit_system="cgs"):
->>>>>>> 4ae7e6d4
+                   geometry = "cartesian", unit_system="cgs"):
     r"""Load a set of particles into yt as a
     :class:`~yt.frontends.stream.data_structures.StreamParticleHandler`.
 
@@ -1833,7 +1828,7 @@
 
     sds._node_fields = node_data[0].keys()
     sds._elem_fields = elem_data[0].keys()
-    sds.default_field = [f for f in sds.field_list 
+    sds.default_field = [f for f in sds.field_list
                          if f[0] == 'connect1'][-1]
 
     return sds