"""
ART-specific fields

Author: Matthew Turk <matthewturk@gmail.com>
Affiliation: UCSD
Author: Chris Moody <matthewturk@gmail.com>
Affiliation: UCSC
Homepage: http://yt-project.org/
License:
  Copyright (C) 2010-2011 Matthew Turk.  All Rights Reserved.

  This file is part of yt.

  yt is free software; you can redistribute it and/or modify
  it under the terms of the GNU General Public License as published by
  the Free Software Foundation; either version 3 of the License, or
  (at your option) any later version.

  This program is distributed in the hope that it will be useful,
  but WITHOUT ANY WARRANTY; without even the implied warranty of
  MERCHANTABILITY or FITNESS FOR A PARTICULAR PURPOSE.  See the
  GNU General Public License for more details.

  You should have received a copy of the GNU General Public License
  along with this program.  If not, see <http://www.gnu.org/licenses/>.
"""
import numpy as np

from yt.funcs import *
from yt.data_objects.field_info_container import \
    FieldInfoContainer, \
    FieldInfo, \
    NullFunc, \
    TranslationFunc, \
    ValidateParameter, \
    ValidateDataField, \
    ValidateProperty, \
    ValidateSpatial, \
    ValidateGridType
import yt.data_objects.universal_fields
import yt.utilities.lib as amr_utils
from yt.utilities.physical_constants import mass_sun_cgs
from yt.frontends.art.definitions import *

from yt.data_objects.particle_fields import \
    particle_deposition_functions, \
    particle_vector_functions

KnownARTFields = FieldInfoContainer()
add_art_field = KnownARTFields.add_field
ARTFieldInfo = FieldInfoContainer.create_with_fallback(FieldInfo)
add_field = ARTFieldInfo.add_field

for f in fluid_fields:
    add_art_field(f, function=NullFunc, take_log=True,
                  validators=[ValidateDataField(f)])

def _convertDensity(data):
    return data.convert("Density")
<<<<<<< HEAD
KnownARTFields["Density"]._units = r"\rm{g}/\rm{cm}^3"
KnownARTFields["Density"]._projected_units = r"\rm{g}/\rm{cm}^2"
KnownARTFields["Density"]._convert_function = _convertDensity

def _convertTotalEnergy(data):
    return data.convert("GasEnergy")
KnownARTFields["TotalEnergy"]._units = r"\rm{g}\rm{cm}^2/\rm{s}^2"
KnownARTFields["TotalEnergy"]._projected_units = r"\rm{g}\rm{cm}^3/\rm{s}^2"
KnownARTFields["TotalEnergy"]._convert_function = _convertTotalEnergy
=======
KnownARTFields["Density"].units = "g/cm**3"
KnownARTFields["Density"]._convert_function=_convertDensity

def _convertTotalEnergy(data):
    return data.convert("GasEnergy")
KnownARTFields["TotalEnergy"].units = "g/cm**3"
KnownARTFields["TotalEnergy"]._convert_function=_convertTotalEnergy
>>>>>>> f3235a5f

def _convertXMomentumDensity(data):
    tr = data.convert("Mass")*data.convert("Velocity")
    tr *= (data.convert("Density")/data.convert("Mass"))
    return tr
<<<<<<< HEAD
KnownARTFields["XMomentumDensity"]._units = r"\rm{g}/\rm{s}/\rm{cm}^3"
KnownARTFields["XMomentumDensity"]._projected_units = r"\rm{g}/\rm{s}/\rm{cm}^2"
KnownARTFields["XMomentumDensity"]._convert_function = _convertXMomentumDensity
=======
KnownARTFields["XMomentumDensity"].units = "g/s/cm**3"
KnownARTFields["XMomentumDensity"]._convert_function=_convertXMomentumDensity
>>>>>>> f3235a5f

def _convertYMomentumDensity(data):
    tr = data.convert("Mass")*data.convert("Velocity")
    tr *= (data.convert("Density")/data.convert("Mass"))
    return tr
<<<<<<< HEAD
KnownARTFields["YMomentumDensity"]._units = r"\rm{g}/\rm{s}/\rm{cm}^3"
KnownARTFields["YMomentumDensity"]._projected_units = r"\rm{g}/\rm{s}/\rm{cm}^2"
KnownARTFields["YMomentumDensity"]._convert_function = _convertYMomentumDensity
=======
KnownARTFields["YMomentumDensity"].units = "g/s/cm**3"
KnownARTFields["YMomentumDensity"]._convert_function=_convertYMomentumDensity
>>>>>>> f3235a5f

def _convertZMomentumDensity(data):
    tr = data.convert("Mass")*data.convert("Velocity")
    tr *= (data.convert("Density")/data.convert("Mass"))
    return tr
<<<<<<< HEAD
KnownARTFields["ZMomentumDensity"]._units = r"\rm{g}/\rm{s}/\rm{cm}^3"
KnownARTFields["ZMomentumDensity"]._projected_units = r"\rm{g}/\rm{s}/\rm{cm}^2"
KnownARTFields["ZMomentumDensity"]._convert_function = _convertZMomentumDensity

def _convertPressure(data):
    return data.convert("Pressure")
KnownARTFields["Pressure"]._units = r"\rm{g}/\rm{s}^2/\rm{cm}^1"
KnownARTFields["Pressure"]._projected_units = r"\rm{g}/\rm{s}^2"
KnownARTFields["Pressure"]._convert_function = _convertPressure

def _convertGamma(data):
    return 1.0
KnownARTFields["Gamma"]._units = r""
KnownARTFields["Gamma"]._projected_units = r""
KnownARTFields["Gamma"]._convert_function = _convertGamma

def _convertGasEnergy(data):
    return data.convert("GasEnergy")
KnownARTFields["GasEnergy"]._units = r"\rm{g}\rm{cm}^2/\rm{s}^2"
KnownARTFields["GasEnergy"]._projected_units = r"\rm{g}\rm{cm}^3/\rm{s}^2"
KnownARTFields["GasEnergy"]._convert_function = _convertGasEnergy

def _convertMetalDensitySNII(data):
    return data.convert('Density')
KnownARTFields["MetalDensitySNII"]._units = r"\rm{g}/\rm{cm}^3"
KnownARTFields["MetalDensitySNII"]._projected_units = r"\rm{g}/\rm{cm}^2"
KnownARTFields["MetalDensitySNII"]._convert_function = _convertMetalDensitySNII

def _convertMetalDensitySNIa(data):
    return data.convert('Density')
KnownARTFields["MetalDensitySNIa"]._units = r"\rm{g}/\rm{cm}^3"
KnownARTFields["MetalDensitySNIa"]._projected_units = r"\rm{g}/\rm{cm}^2"
KnownARTFields["MetalDensitySNIa"]._convert_function = _convertMetalDensitySNIa

def _convertPotentialNew(data):
    return data.convert("Potential")
KnownARTFields["PotentialNew"]._units = r"\rm{g}\rm{cm}^2/\rm{s}^2"
KnownARTFields["PotentialNew"]._projected_units = r"\rm{g}\rm{cm}^3/\rm{s}^2"
KnownARTFields["PotentialNew"]._convert_function = _convertPotentialNew

def _convertPotentialOld(data):
    return data.convert("Potential")
KnownARTFields["PotentialOld"]._units = r"\rm{g}\rm{cm}^2/\rm{s}^2"
KnownARTFields["PotentialOld"]._projected_units = r"\rm{g}\rm{cm}^3/\rm{s}^2"
KnownARTFields["PotentialOld"]._convert_function = _convertPotentialOld
=======
KnownARTFields["ZMomentumDensity"].units = r"\rm{mg}/\rm{s}/\rm{cm}^3"
KnownARTFields["ZMomentumDensity"]._convert_function=_convertZMomentumDensity

def _convertPressure(data):
    return data.convert("Pressure")
KnownARTFields["Pressure"].units = "g/cm/s**2"
KnownARTFields["Pressure"]._convert_function=_convertPressure

def _convertGamma(data):
    return 1.0
KnownARTFields["Gamma"].units = ""
KnownARTFields["Gamma"]._convert_function=_convertGamma

def _convertGasEnergy(data):
    return data.convert("GasEnergy")
KnownARTFields["GasEnergy"].units = "erg/g"
KnownARTFields["GasEnergy"]._convert_function=_convertGasEnergy

def _convertMetalDensitySNII(data):
    return data.convert('Density')
KnownARTFields["MetalDensitySNII"].units = "g/cm**3"
KnownARTFields["MetalDensitySNII"]._convert_function=_convertMetalDensitySNII

def _convertMetalDensitySNIa(data):
    return data.convert('Density')
KnownARTFields["MetalDensitySNIa"].units = "g/cm**3"
KnownARTFields["MetalDensitySNIa"]._convert_function=_convertMetalDensitySNIa

def _convertPotentialNew(data):
    return data.convert("Potential")
KnownARTFields["PotentialNew"].units = "g/cm**3"
KnownARTFields["PotentialNew"]._convert_function=_convertPotentialNew

def _convertPotentialOld(data):
    return data.convert("Potential")
KnownARTFields["PotentialOld"].units = "g/cm**3"
KnownARTFields["PotentialOld"]._convert_function=_convertPotentialOld
>>>>>>> f3235a5f

####### Derived fields
def _temperature(field, data):
<<<<<<< HEAD
    tr = data["GasEnergy"]/data["Density"]
    tr /= data.pf.conversion_factors["GasEnergy"]
    tr *= data.pf.conversion_factors["Density"]
    tr *= data.pf.conversion_factors['tr']
=======
    dg = data["GasEnergy"].astype('float64')
    dg /= data.pf.conversion_factors["GasEnergy"]
    dd = data["Density"].astype('float64')
    dd /= data.pf.conversion_factors["Density"]
    tr = dg/dd*data.pf.tr
    #ghost cells have zero density?
    tr[np.isnan(tr)] = 0.0
    #dd[di] = -1.0
    #if data.id==460:
    #tr[di] = -1.0 #replace the zero-density points with zero temp
    #print tr.min()
    #assert np.all(np.isfinite(tr))
>>>>>>> f3235a5f
    return tr

def _converttemperature(data):
<<<<<<< HEAD
    return 1.0
add_field("Temperature", function=_temperature,
          units=r"\mathrm{K}", take_log=True)
ARTFieldInfo["Temperature"]._units = r"\mathrm{K}"
ARTFieldInfo["Temperature"]._projected_units = r"\mathrm{K}"
=======
    #x = data.pf.conversion_factors["Temperature"]
    x = 1.0
    return x
add_field("Temperature", function=_temperature, units = "K",take_log=True)
ARTFieldInfo["Temperature"].units = "K"
#ARTFieldInfo["Temperature"]._convert_function=_converttemperature
>>>>>>> f3235a5f

def _metallicity_snII(field, data):
    tr = data["MetalDensitySNII"] / data["Density"]
    return tr
<<<<<<< HEAD
add_field("Metallicity_SNII", function=_metallicity_snII,
          units=r"\mathrm{K}", take_log=True)
ARTFieldInfo["Metallicity_SNII"]._units = r""
ARTFieldInfo["Metallicity_SNII"]._projected_units = r""
=======
add_field("Metallicity_SNII", function=_metallicity_snII, units = "Zsun",take_log=True)
ARTFieldInfo["Metallicity_SNII"].units = "Zsun"
>>>>>>> f3235a5f

def _metallicity_snIa(field, data):
    tr = data["MetalDensitySNIa"] / data["Density"]
    return tr
<<<<<<< HEAD
add_field("Metallicity_SNIa", function=_metallicity_snIa,
          units=r"\mathrm{K}", take_log=True)
ARTFieldInfo["Metallicity_SNIa"]._units = r""
ARTFieldInfo["Metallicity_SNIa"]._projected_units = r""
=======
add_field("Metallicity_SNIa", function=_metallicity_snIa, units = "Zsun",take_log=True)
ARTFieldInfo["Metallicity_SNIa"].units = "Zsun"
>>>>>>> f3235a5f

def _metallicity(field, data):
    tr = data["Metal_Density"] / data["Density"]
    return tr
<<<<<<< HEAD
add_field("Metallicity", function=_metallicity,
          units=r"\mathrm{K}", take_log=True)
ARTFieldInfo["Metallicity"]._units = r""
ARTFieldInfo["Metallicity"]._projected_units = r""
=======
add_field("Metallicity", function=_metallicity, units = "Zsun",take_log=True)
ARTFieldInfo["Metallicity"].units = "Zsun"
>>>>>>> f3235a5f

def _x_velocity(field, data):
    tr = data["XMomentumDensity"]/data["Density"]
    return tr
<<<<<<< HEAD
add_field("x-velocity", function=_x_velocity,
          units=r"\mathrm{cm/s}", take_log=False)
ARTFieldInfo["x-velocity"]._units = r"\rm{cm}/\rm{s}"
ARTFieldInfo["x-velocity"]._projected_units = r"\rm{cm}/\rm{s}"
=======
add_field("x-velocity", function=_x_velocity, units = "cm/s",take_log=False)
ARTFieldInfo["x-velocity"].units = "cm/s"
>>>>>>> f3235a5f

def _y_velocity(field, data):
    tr = data["YMomentumDensity"]/data["Density"]
    return tr
<<<<<<< HEAD
add_field("y-velocity", function=_y_velocity,
          units=r"\mathrm{cm/s}", take_log=False)
ARTFieldInfo["y-velocity"]._units = r"\rm{cm}/\rm{s}"
ARTFieldInfo["y-velocity"]._projected_units = r"\rm{cm}/\rm{s}"
=======
add_field("y-velocity", function=_y_velocity, units = r"\mathrm{cm/s}",take_log=False)
ARTFieldInfo["y-velocity"].units = r"\rm{cm}/\rm{s}"
>>>>>>> f3235a5f

def _z_velocity(field, data):
    tr = data["ZMomentumDensity"]/data["Density"]
    return tr
<<<<<<< HEAD
add_field("z-velocity", function=_z_velocity,
          units=r"\mathrm{cm/s}", take_log=False)
ARTFieldInfo["z-velocity"]._units = r"\rm{cm}/\rm{s}"
ARTFieldInfo["z-velocity"]._projected_units = r"\rm{cm}/\rm{s}"
=======
add_field("z-velocity", function=_z_velocity, units = "cm/s",take_log=False)
ARTFieldInfo["z-velocity"].units = "cm/s"
>>>>>>> f3235a5f

def _metal_density(field, data):
    tr = data["MetalDensitySNIa"]
    tr += data["MetalDensitySNII"]
    return tr
<<<<<<< HEAD
add_field("Metal_Density", function=_metal_density,
          units=r"\mathrm{K}", take_log=True)
ARTFieldInfo["Metal_Density"]._units = r"\rm{g}/\rm{cm}^3"
ARTFieldInfo["Metal_Density"]._projected_units = r"\rm{g}/\rm{cm}^2"

# Particle fields
for f in particle_fields:
    add_art_field(f, function=NullFunc, take_log=True,
                  validators=[ValidateDataField(f)],
                  particle_type=True)
for ax in "xyz":
    add_art_field("particle_velocity_%s" % ax, function=NullFunc, take_log=True,
                  validators=[ValidateDataField(f)],
                  particle_type=True,
                  convert_function=lambda x: x.convert("particle_velocity_%s" % ax))
add_art_field("particle_mass", function=NullFunc, take_log=True,
              validators=[ValidateDataField(f)],
              particle_type=True,
              convert_function=lambda x: x.convert("particle_mass"))
add_art_field("particle_mass_initial", function=NullFunc, take_log=True,
              validators=[ValidateDataField(f)],
              particle_type=True,
              convert_function=lambda x: x.convert("particle_mass"))


def _particle_age(field, data):
    tr = data["particle_creation_time"]
    return data.pf.current_time - tr
add_field("particle_age", function=_particle_age, units=r"\mathrm{s}",
          take_log=True, particle_type=True)

def spread_ages(ages, spread=1.0e7*365*24*3600):
    # stars are formed in lumps; spread out the ages linearly
    da = np.diff(ages)
    assert np.all(da <= 0)
    # ages should always be decreasing, and ordered so
    agesd = np.zeros(ages.shape)
    idx, = np.where(da < 0)
    idx += 1  # mark the right edges
    # spread this age evenly out to the next age
    lidx = 0
    lage = 0
    for i in idx:
        n = i-lidx  # n stars affected
        rage = ages[i]
        lage = max(rage-spread, 0.0)
        agesd[lidx:i] = np.linspace(lage, rage, n)
        lidx = i
        # lage=rage
    # we didn't get the last iter
    n = agesd.shape[0]-lidx
    rage = ages[-1]
    lage = max(rage-spread, 0.0)
    agesd[lidx:] = np.linspace(lage, rage, n)
    return agesd

def _particle_age_spread(field, data):
    tr = data["particle_creation_time"]
    return spread_ages(data.pf.current_time - tr)

add_field("particle_age_spread", function=_particle_age_spread,
          particle_type=True, take_log=True, units=r"\rm{s}")

def _ParticleMassMsun(field, data):
    return data["particle_mass"]/mass_sun_cgs
add_field("ParticleMassMsun", function=_ParticleMassMsun, particle_type=True,
          take_log=True, units=r"\rm{Msun}")

# Particle Deposition Fields
_ptypes = ["all", "darkmatter", "stars", "specie0"]

for _ptype in _ptypes:
    particle_vector_functions(_ptype, ["particle_position_%s" % ax for ax in 'xyz'],
                                     ["particle_velocity_%s" % ax for ax in 'xyz'],
                              ARTFieldInfo)
    particle_deposition_functions(_ptype, "Coordinates", "particle_mass",
                                   ARTFieldInfo)

# Mixed Fluid-Particle Fields

def baryon_density(field, data):
    rho = data["deposit", "stars_density"]
    rho += data["gas", "Density"]
    return rho

ARTFieldInfo.add_field(("deposit", "baryon_density"),
         function = baryon_density,
         validators = [ValidateSpatial()],
         display_name = "\\mathrm{Baryon Density}",
         units = r"\mathrm{g}/\mathrm{cm}^{3}",
         projected_units = r"\mathrm{g}/\mathrm{cm}^{2}",
         projection_conversion = 'cm')

def total_density(field, data):
    rho = data["deposit", "baryon_density"]
    rho += data["deposit", "specie0_density"]
    return rho

ARTFieldInfo.add_field(("deposit", "total_density"),
         function = total_density,
         validators = [ValidateSpatial()],
         display_name = "\\mathrm{Total Density}",
         units = r"\mathrm{g}/\mathrm{cm}^{3}",
         projected_units = r"\mathrm{g}/\mathrm{cm}^{2}",
         projection_conversion = 'cm')

def multimass_density(field, data):
    rho = data["deposit", "baryon_density"]
    rho += data["deposit", "darkmatter_density"]
    return rho

ARTFieldInfo.add_field(("deposit", "multimass_density"),
         function = multimass_density,
         validators = [ValidateSpatial()],
         display_name = "\\mathrm{Multimass Density}",
         units = r"\mathrm{g}/\mathrm{cm}^{3}",
         projected_units = r"\mathrm{g}/\mathrm{cm}^{2}",
         projection_conversion = 'cm')
=======
add_field("Metal_Density", function=_metal_density, units = "Zsun",take_log=True)
ARTFieldInfo["Metal_Density"].units = "Zsun"


#Particle fields

def ParticleMass(field,data):
    return data['particle_mass']
add_field("ParticleMass",function=ParticleMass,units="g",particle_type=True)


#Derived particle fields

def ParticleMassMsun(field,data):
    return data['particle_mass']*data.pf['Msun']
add_field("ParticleMassMsun",function=ParticleMassMsun,units="g",particle_type=True)

def _creation_time(field,data):
    pa = data["particle_age"]
    tr = np.zeros(pa.shape,dtype='float')-1.0
    tr[pa>0] = pa[pa>0]
    return tr
add_field("creation_time",function=_creation_time,units="s",particle_type=True)

def mass_dm(field, data):
    tr = np.ones(data.ActiveDimensions, dtype='float32')
    idx = data["particle_type"]<5
    #make a dumb assumption that the mass is evenly spread out in the grid
    #must return an array the shape of the grid cells
    if np.sum(idx)>0:
        tr /= np.prod(data['CellVolumeCode']*data.pf['mpchcm']**3.0) #divide by the volume
        tr *= np.sum(data['particle_mass'][idx])*data.pf['Msun'] #Multiply by total contaiend mass
        print tr.shape
        return tr
    else:
        return tr*1e-9

add_field("particle_cell_mass_dm", function=mass_dm, units = "Msun",
        validators=[ValidateSpatial(0)],        
        take_log=False,
        projection_conversion="1")

def _spdensity(field, data):
    grid_mass = np.zeros(data.ActiveDimensions, dtype='float32')
    if data.star_mass.shape[0] ==0 : return grid_mass 
    amr_utils.CICDeposit_3(data.star_position_x,
                           data.star_position_y,
                           data.star_position_z,
                           data.star_mass.astype('float32'),
                           data.star_mass.shape[0],
                           grid_mass, 
                           np.array(data.LeftEdge).astype(np.float64),
                           np.array(data.ActiveDimensions).astype(np.int32), 
                           np.float64(data['dx']))
    return grid_mass 

#add_field("star_density", function=_spdensity,
#          validators=[ValidateSpatial(0)], convert_function=_convertDensity)

def _simple_density(field,data):
    mass = np.sum(data.star_mass)
    volume = data['dx']*data.ActiveDimensions.prod().astype('float64')
    return mass/volume

add_field("star_density", function=_simple_density,
          validators=[ValidateSpatial(0)], convert_function=_convertDensity)
>>>>>>> f3235a5f
<|MERGE_RESOLUTION|>--- conflicted
+++ resolved
@@ -57,269 +57,115 @@
 
 def _convertDensity(data):
     return data.convert("Density")
-<<<<<<< HEAD
-KnownARTFields["Density"]._units = r"\rm{g}/\rm{cm}^3"
-KnownARTFields["Density"]._projected_units = r"\rm{g}/\rm{cm}^2"
+KnownARTFields["Density"].units = "g/cm**3"
 KnownARTFields["Density"]._convert_function = _convertDensity
-
-def _convertTotalEnergy(data):
-    return data.convert("GasEnergy")
-KnownARTFields["TotalEnergy"]._units = r"\rm{g}\rm{cm}^2/\rm{s}^2"
-KnownARTFields["TotalEnergy"]._projected_units = r"\rm{g}\rm{cm}^3/\rm{s}^2"
-KnownARTFields["TotalEnergy"]._convert_function = _convertTotalEnergy
-=======
-KnownARTFields["Density"].units = "g/cm**3"
-KnownARTFields["Density"]._convert_function=_convertDensity
 
 def _convertTotalEnergy(data):
     return data.convert("GasEnergy")
 KnownARTFields["TotalEnergy"].units = "g/cm**3"
-KnownARTFields["TotalEnergy"]._convert_function=_convertTotalEnergy
->>>>>>> f3235a5f
+KnownARTFields["TotalEnergy"]._convert_function = _convertTotalEnergy
 
 def _convertXMomentumDensity(data):
     tr = data.convert("Mass")*data.convert("Velocity")
     tr *= (data.convert("Density")/data.convert("Mass"))
     return tr
-<<<<<<< HEAD
-KnownARTFields["XMomentumDensity"]._units = r"\rm{g}/\rm{s}/\rm{cm}^3"
-KnownARTFields["XMomentumDensity"]._projected_units = r"\rm{g}/\rm{s}/\rm{cm}^2"
+KnownARTFields["XMomentumDensity"].units = "g/s/cm**2"
 KnownARTFields["XMomentumDensity"]._convert_function = _convertXMomentumDensity
-=======
-KnownARTFields["XMomentumDensity"].units = "g/s/cm**3"
-KnownARTFields["XMomentumDensity"]._convert_function=_convertXMomentumDensity
->>>>>>> f3235a5f
 
 def _convertYMomentumDensity(data):
     tr = data.convert("Mass")*data.convert("Velocity")
     tr *= (data.convert("Density")/data.convert("Mass"))
     return tr
-<<<<<<< HEAD
-KnownARTFields["YMomentumDensity"]._units = r"\rm{g}/\rm{s}/\rm{cm}^3"
-KnownARTFields["YMomentumDensity"]._projected_units = r"\rm{g}/\rm{s}/\rm{cm}^2"
+KnownARTFields["YMomentumDensity"].units = "g/s/cm**2"
 KnownARTFields["YMomentumDensity"]._convert_function = _convertYMomentumDensity
-=======
-KnownARTFields["YMomentumDensity"].units = "g/s/cm**3"
-KnownARTFields["YMomentumDensity"]._convert_function=_convertYMomentumDensity
->>>>>>> f3235a5f
 
 def _convertZMomentumDensity(data):
     tr = data.convert("Mass")*data.convert("Velocity")
     tr *= (data.convert("Density")/data.convert("Mass"))
     return tr
-<<<<<<< HEAD
-KnownARTFields["ZMomentumDensity"]._units = r"\rm{g}/\rm{s}/\rm{cm}^3"
-KnownARTFields["ZMomentumDensity"]._projected_units = r"\rm{g}/\rm{s}/\rm{cm}^2"
+KnownARTFields["ZMomentumDensity"].units = r"g/s/cm**2"
 KnownARTFields["ZMomentumDensity"]._convert_function = _convertZMomentumDensity
-
-def _convertPressure(data):
-    return data.convert("Pressure")
-KnownARTFields["Pressure"]._units = r"\rm{g}/\rm{s}^2/\rm{cm}^1"
-KnownARTFields["Pressure"]._projected_units = r"\rm{g}/\rm{s}^2"
-KnownARTFields["Pressure"]._convert_function = _convertPressure
-
-def _convertGamma(data):
-    return 1.0
-KnownARTFields["Gamma"]._units = r""
-KnownARTFields["Gamma"]._projected_units = r""
-KnownARTFields["Gamma"]._convert_function = _convertGamma
-
-def _convertGasEnergy(data):
-    return data.convert("GasEnergy")
-KnownARTFields["GasEnergy"]._units = r"\rm{g}\rm{cm}^2/\rm{s}^2"
-KnownARTFields["GasEnergy"]._projected_units = r"\rm{g}\rm{cm}^3/\rm{s}^2"
-KnownARTFields["GasEnergy"]._convert_function = _convertGasEnergy
-
-def _convertMetalDensitySNII(data):
-    return data.convert('Density')
-KnownARTFields["MetalDensitySNII"]._units = r"\rm{g}/\rm{cm}^3"
-KnownARTFields["MetalDensitySNII"]._projected_units = r"\rm{g}/\rm{cm}^2"
-KnownARTFields["MetalDensitySNII"]._convert_function = _convertMetalDensitySNII
-
-def _convertMetalDensitySNIa(data):
-    return data.convert('Density')
-KnownARTFields["MetalDensitySNIa"]._units = r"\rm{g}/\rm{cm}^3"
-KnownARTFields["MetalDensitySNIa"]._projected_units = r"\rm{g}/\rm{cm}^2"
-KnownARTFields["MetalDensitySNIa"]._convert_function = _convertMetalDensitySNIa
-
-def _convertPotentialNew(data):
-    return data.convert("Potential")
-KnownARTFields["PotentialNew"]._units = r"\rm{g}\rm{cm}^2/\rm{s}^2"
-KnownARTFields["PotentialNew"]._projected_units = r"\rm{g}\rm{cm}^3/\rm{s}^2"
-KnownARTFields["PotentialNew"]._convert_function = _convertPotentialNew
-
-def _convertPotentialOld(data):
-    return data.convert("Potential")
-KnownARTFields["PotentialOld"]._units = r"\rm{g}\rm{cm}^2/\rm{s}^2"
-KnownARTFields["PotentialOld"]._projected_units = r"\rm{g}\rm{cm}^3/\rm{s}^2"
-KnownARTFields["PotentialOld"]._convert_function = _convertPotentialOld
-=======
-KnownARTFields["ZMomentumDensity"].units = r"\rm{mg}/\rm{s}/\rm{cm}^3"
-KnownARTFields["ZMomentumDensity"]._convert_function=_convertZMomentumDensity
 
 def _convertPressure(data):
     return data.convert("Pressure")
 KnownARTFields["Pressure"].units = "g/cm/s**2"
-KnownARTFields["Pressure"]._convert_function=_convertPressure
+KnownARTFields["Pressure"]._convert_function = _convertPressure
 
 def _convertGamma(data):
     return 1.0
 KnownARTFields["Gamma"].units = ""
-KnownARTFields["Gamma"]._convert_function=_convertGamma
+KnownARTFields["Gamma"]._convert_function = _convertGamma
 
 def _convertGasEnergy(data):
     return data.convert("GasEnergy")
 KnownARTFields["GasEnergy"].units = "erg/g"
-KnownARTFields["GasEnergy"]._convert_function=_convertGasEnergy
+KnownARTFields["GasEnergy"]._convert_function = _convertGasEnergy
 
 def _convertMetalDensitySNII(data):
     return data.convert('Density')
 KnownARTFields["MetalDensitySNII"].units = "g/cm**3"
-KnownARTFields["MetalDensitySNII"]._convert_function=_convertMetalDensitySNII
+KnownARTFields["MetalDensitySNII"]._convert_function = _convertMetalDensitySNII
 
 def _convertMetalDensitySNIa(data):
     return data.convert('Density')
 KnownARTFields["MetalDensitySNIa"].units = "g/cm**3"
-KnownARTFields["MetalDensitySNIa"]._convert_function=_convertMetalDensitySNIa
+KnownARTFields["MetalDensitySNIa"]._convert_function = _convertMetalDensitySNIa
 
 def _convertPotentialNew(data):
     return data.convert("Potential")
 KnownARTFields["PotentialNew"].units = "g/cm**3"
-KnownARTFields["PotentialNew"]._convert_function=_convertPotentialNew
+KnownARTFields["PotentialNew"]._convert_function = _convertPotentialNew
 
 def _convertPotentialOld(data):
     return data.convert("Potential")
 KnownARTFields["PotentialOld"].units = "g/cm**3"
-KnownARTFields["PotentialOld"]._convert_function=_convertPotentialOld
->>>>>>> f3235a5f
+KnownARTFields["PotentialOld"]._convert_function = _convertPotentialOld
 
 ####### Derived fields
 def _temperature(field, data):
-<<<<<<< HEAD
     tr = data["GasEnergy"]/data["Density"]
     tr /= data.pf.conversion_factors["GasEnergy"]
     tr *= data.pf.conversion_factors["Density"]
     tr *= data.pf.conversion_factors['tr']
-=======
-    dg = data["GasEnergy"].astype('float64')
-    dg /= data.pf.conversion_factors["GasEnergy"]
-    dd = data["Density"].astype('float64')
-    dd /= data.pf.conversion_factors["Density"]
-    tr = dg/dd*data.pf.tr
-    #ghost cells have zero density?
-    tr[np.isnan(tr)] = 0.0
-    #dd[di] = -1.0
-    #if data.id==460:
-    #tr[di] = -1.0 #replace the zero-density points with zero temp
-    #print tr.min()
-    #assert np.all(np.isfinite(tr))
->>>>>>> f3235a5f
-    return tr
-
-def _converttemperature(data):
-<<<<<<< HEAD
-    return 1.0
-add_field("Temperature", function=_temperature,
-          units=r"\mathrm{K}", take_log=True)
-ARTFieldInfo["Temperature"]._units = r"\mathrm{K}"
-ARTFieldInfo["Temperature"]._projected_units = r"\mathrm{K}"
-=======
-    #x = data.pf.conversion_factors["Temperature"]
-    x = 1.0
-    return x
+    return tr
+
 add_field("Temperature", function=_temperature, units = "K",take_log=True)
-ARTFieldInfo["Temperature"].units = "K"
-#ARTFieldInfo["Temperature"]._convert_function=_converttemperature
->>>>>>> f3235a5f
 
 def _metallicity_snII(field, data):
     tr = data["MetalDensitySNII"] / data["Density"]
     return tr
-<<<<<<< HEAD
-add_field("Metallicity_SNII", function=_metallicity_snII,
-          units=r"\mathrm{K}", take_log=True)
-ARTFieldInfo["Metallicity_SNII"]._units = r""
-ARTFieldInfo["Metallicity_SNII"]._projected_units = r""
-=======
 add_field("Metallicity_SNII", function=_metallicity_snII, units = "Zsun",take_log=True)
-ARTFieldInfo["Metallicity_SNII"].units = "Zsun"
->>>>>>> f3235a5f
 
 def _metallicity_snIa(field, data):
     tr = data["MetalDensitySNIa"] / data["Density"]
     return tr
-<<<<<<< HEAD
-add_field("Metallicity_SNIa", function=_metallicity_snIa,
-          units=r"\mathrm{K}", take_log=True)
-ARTFieldInfo["Metallicity_SNIa"]._units = r""
-ARTFieldInfo["Metallicity_SNIa"]._projected_units = r""
-=======
 add_field("Metallicity_SNIa", function=_metallicity_snIa, units = "Zsun",take_log=True)
-ARTFieldInfo["Metallicity_SNIa"].units = "Zsun"
->>>>>>> f3235a5f
 
 def _metallicity(field, data):
     tr = data["Metal_Density"] / data["Density"]
     return tr
-<<<<<<< HEAD
-add_field("Metallicity", function=_metallicity,
-          units=r"\mathrm{K}", take_log=True)
-ARTFieldInfo["Metallicity"]._units = r""
-ARTFieldInfo["Metallicity"]._projected_units = r""
-=======
 add_field("Metallicity", function=_metallicity, units = "Zsun",take_log=True)
-ARTFieldInfo["Metallicity"].units = "Zsun"
->>>>>>> f3235a5f
 
 def _x_velocity(field, data):
     tr = data["XMomentumDensity"]/data["Density"]
     return tr
-<<<<<<< HEAD
-add_field("x-velocity", function=_x_velocity,
-          units=r"\mathrm{cm/s}", take_log=False)
-ARTFieldInfo["x-velocity"]._units = r"\rm{cm}/\rm{s}"
-ARTFieldInfo["x-velocity"]._projected_units = r"\rm{cm}/\rm{s}"
-=======
 add_field("x-velocity", function=_x_velocity, units = "cm/s",take_log=False)
-ARTFieldInfo["x-velocity"].units = "cm/s"
->>>>>>> f3235a5f
 
 def _y_velocity(field, data):
     tr = data["YMomentumDensity"]/data["Density"]
     return tr
-<<<<<<< HEAD
-add_field("y-velocity", function=_y_velocity,
-          units=r"\mathrm{cm/s}", take_log=False)
-ARTFieldInfo["y-velocity"]._units = r"\rm{cm}/\rm{s}"
-ARTFieldInfo["y-velocity"]._projected_units = r"\rm{cm}/\rm{s}"
-=======
-add_field("y-velocity", function=_y_velocity, units = r"\mathrm{cm/s}",take_log=False)
-ARTFieldInfo["y-velocity"].units = r"\rm{cm}/\rm{s}"
->>>>>>> f3235a5f
+add_field("y-velocity", function=_y_velocity, units = "cm/s")
 
 def _z_velocity(field, data):
     tr = data["ZMomentumDensity"]/data["Density"]
     return tr
-<<<<<<< HEAD
-add_field("z-velocity", function=_z_velocity,
-          units=r"\mathrm{cm/s}", take_log=False)
-ARTFieldInfo["z-velocity"]._units = r"\rm{cm}/\rm{s}"
-ARTFieldInfo["z-velocity"]._projected_units = r"\rm{cm}/\rm{s}"
-=======
 add_field("z-velocity", function=_z_velocity, units = "cm/s",take_log=False)
-ARTFieldInfo["z-velocity"].units = "cm/s"
->>>>>>> f3235a5f
 
 def _metal_density(field, data):
     tr = data["MetalDensitySNIa"]
     tr += data["MetalDensitySNII"]
     return tr
-<<<<<<< HEAD
-add_field("Metal_Density", function=_metal_density,
-          units=r"\mathrm{K}", take_log=True)
-ARTFieldInfo["Metal_Density"]._units = r"\rm{g}/\rm{cm}^3"
-ARTFieldInfo["Metal_Density"]._projected_units = r"\rm{g}/\rm{cm}^2"
-
+add_field("Metal_Density", function=_metal_density, units = "Zsun")
 # Particle fields
 for f in particle_fields:
     add_art_field(f, function=NullFunc, take_log=True,
@@ -343,7 +189,7 @@
 def _particle_age(field, data):
     tr = data["particle_creation_time"]
     return data.pf.current_time - tr
-add_field("particle_age", function=_particle_age, units=r"\mathrm{s}",
+add_field("particle_age", function=_particle_age, units="s",
           take_log=True, particle_type=True)
 
 def spread_ages(ages, spread=1.0e7*365*24*3600):
@@ -376,12 +222,12 @@
     return spread_ages(data.pf.current_time - tr)
 
 add_field("particle_age_spread", function=_particle_age_spread,
-          particle_type=True, take_log=True, units=r"\rm{s}")
+          particle_type=True, take_log=True, units="s")
 
 def _ParticleMassMsun(field, data):
     return data["particle_mass"]/mass_sun_cgs
 add_field("ParticleMassMsun", function=_ParticleMassMsun, particle_type=True,
-          take_log=True, units=r"\rm{Msun}")
+          take_log=True, units="Msun")
 
 # Particle Deposition Fields
 _ptypes = ["all", "darkmatter", "stars", "specie0"]
@@ -404,9 +250,7 @@
          function = baryon_density,
          validators = [ValidateSpatial()],
          display_name = "\\mathrm{Baryon Density}",
-         units = r"\mathrm{g}/\mathrm{cm}^{3}",
-         projected_units = r"\mathrm{g}/\mathrm{cm}^{2}",
-         projection_conversion = 'cm')
+         units = "g/cm**3")
 
 def total_density(field, data):
     rho = data["deposit", "baryon_density"]
@@ -417,9 +261,7 @@
          function = total_density,
          validators = [ValidateSpatial()],
          display_name = "\\mathrm{Total Density}",
-         units = r"\mathrm{g}/\mathrm{cm}^{3}",
-         projected_units = r"\mathrm{g}/\mathrm{cm}^{2}",
-         projection_conversion = 'cm')
+         units = "g/cm**3")
 
 def multimass_density(field, data):
     rho = data["deposit", "baryon_density"]
@@ -430,74 +272,4 @@
          function = multimass_density,
          validators = [ValidateSpatial()],
          display_name = "\\mathrm{Multimass Density}",
-         units = r"\mathrm{g}/\mathrm{cm}^{3}",
-         projected_units = r"\mathrm{g}/\mathrm{cm}^{2}",
-         projection_conversion = 'cm')
-=======
-add_field("Metal_Density", function=_metal_density, units = "Zsun",take_log=True)
-ARTFieldInfo["Metal_Density"].units = "Zsun"
-
-
-#Particle fields
-
-def ParticleMass(field,data):
-    return data['particle_mass']
-add_field("ParticleMass",function=ParticleMass,units="g",particle_type=True)
-
-
-#Derived particle fields
-
-def ParticleMassMsun(field,data):
-    return data['particle_mass']*data.pf['Msun']
-add_field("ParticleMassMsun",function=ParticleMassMsun,units="g",particle_type=True)
-
-def _creation_time(field,data):
-    pa = data["particle_age"]
-    tr = np.zeros(pa.shape,dtype='float')-1.0
-    tr[pa>0] = pa[pa>0]
-    return tr
-add_field("creation_time",function=_creation_time,units="s",particle_type=True)
-
-def mass_dm(field, data):
-    tr = np.ones(data.ActiveDimensions, dtype='float32')
-    idx = data["particle_type"]<5
-    #make a dumb assumption that the mass is evenly spread out in the grid
-    #must return an array the shape of the grid cells
-    if np.sum(idx)>0:
-        tr /= np.prod(data['CellVolumeCode']*data.pf['mpchcm']**3.0) #divide by the volume
-        tr *= np.sum(data['particle_mass'][idx])*data.pf['Msun'] #Multiply by total contaiend mass
-        print tr.shape
-        return tr
-    else:
-        return tr*1e-9
-
-add_field("particle_cell_mass_dm", function=mass_dm, units = "Msun",
-        validators=[ValidateSpatial(0)],        
-        take_log=False,
-        projection_conversion="1")
-
-def _spdensity(field, data):
-    grid_mass = np.zeros(data.ActiveDimensions, dtype='float32')
-    if data.star_mass.shape[0] ==0 : return grid_mass 
-    amr_utils.CICDeposit_3(data.star_position_x,
-                           data.star_position_y,
-                           data.star_position_z,
-                           data.star_mass.astype('float32'),
-                           data.star_mass.shape[0],
-                           grid_mass, 
-                           np.array(data.LeftEdge).astype(np.float64),
-                           np.array(data.ActiveDimensions).astype(np.int32), 
-                           np.float64(data['dx']))
-    return grid_mass 
-
-#add_field("star_density", function=_spdensity,
-#          validators=[ValidateSpatial(0)], convert_function=_convertDensity)
-
-def _simple_density(field,data):
-    mass = np.sum(data.star_mass)
-    volume = data['dx']*data.ActiveDimensions.prod().astype('float64')
-    return mass/volume
-
-add_field("star_density", function=_simple_density,
-          validators=[ValidateSpatial(0)], convert_function=_convertDensity)
->>>>>>> f3235a5f
+         units = "g/cm**3")
