--- conflicted
+++ resolved
@@ -76,15 +76,6 @@
                  units=r"")
 
 add_athena_field("cell_centered_B_x", function=NullFunc, take_log=False,
-<<<<<<< HEAD
-                 units=r"", display_name=r"$\rm{cell\ centered\ B_x}$")
-
-add_athena_field("cell_centered_B_y", function=NullFunc, take_log=False,
-                 units=r"", display_name=r"$\rm{cell\ centered\ B_y}$")
-
-add_athena_field("cell_centered_B_z", function=NullFunc, take_log=False,
-                 units=r"", display_name=r"$\rm{cell\ centered\ B_z}$")
-=======
                  units=r"", display_name=r"$\rm{cell\/centered\/B_x}$")
 
 add_athena_field("cell_centered_B_y", function=NullFunc, take_log=False,
@@ -92,7 +83,6 @@
 
 add_athena_field("cell_centered_B_z", function=NullFunc, take_log=False,
                  units=r"", display_name=r"$\rm{cell\/centered\/B_z}$")
->>>>>>> 99e4c213
 
 for f,v in log_translation_dict.items():
     add_field(f, TranslationFunc(v), take_log=True)
