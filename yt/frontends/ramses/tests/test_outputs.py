--- conflicted
+++ resolved
@@ -298,7 +298,6 @@
     finally:
         ytcfg.remove_section('ramses-hydro')
 
-<<<<<<< HEAD
 @requires_file(output_00080)
 def test_grav_detection():
     ds = yt.load(output_00080)
@@ -311,7 +310,7 @@
     # Test access
     for k in 'xyz':
         ds.r['gas', 'acceleration_%s' % k]
-=======
+
 @requires_file(ramses_sink)
 @requires_file(output_00080)
 def test_ramses_field_detection():
@@ -337,5 +336,4 @@
 
     # Check the right number of variables has been loaded
     assert P2['nvar'] == 6
-    assert len(fields_2) == P2['nvar']
->>>>>>> 7ae0962b
+    assert len(fields_2) == P2['nvar']