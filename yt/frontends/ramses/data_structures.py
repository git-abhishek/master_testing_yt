"""
RAMSES-specific data structures

Author: Matthew Turk <matthewturk@gmail.com>
Affiliation: UCSD
Homepage: http://yt.enzotools.org/
License:
  Copyright (C) 2010-2011 Matthew Turk.  All Rights Reserved.

  This file is part of yt.

  yt is free software; you can redistribute it and/or modify
  it under the terms of the GNU General Public License as published by
  the Free Software Foundation; either version 3 of the License, or
  (at your option) any later version.

  This program is distributed in the hope that it will be useful,
  but WITHOUT ANY WARRANTY; without even the implied warranty of
  MERCHANTABILITY or FITNESS FOR A PARTICULAR PURPOSE.  See the
  GNU General Public License for more details.

  You should have received a copy of the GNU General Public License
  along with this program.  If not, see <http://www.gnu.org/licenses/>.
"""

import numpy as na
import stat
import weakref

from yt.funcs import *
from yt.data_objects.grid_patch import \
      AMRGridPatch
from yt.data_objects.hierarchy import \
      AMRHierarchy
from yt.data_objects.static_output import \
      StaticOutput
<<<<<<< HEAD
import _ramses_reader
from .fields import RAMSESFieldInfo, KnownRAMSESFields
=======
try:
    import _ramses_reader
except ImportError:
    _ramses_reader = None
from .fields import RAMSESFieldContainer
>>>>>>> efbdc08b
from yt.utilities.definitions import \
    mpc_conversion
from yt.utilities.amr_utils import \
    get_box_grids_level
from yt.utilities.io_handler import \
    io_registry
from yt.data_objects.field_info_container import \
    FieldInfoContainer, NullFunc

def num_deep_inc(f):
    def wrap(self, *args, **kwargs):
        self.num_deep += 1
        rv = f(self, *args, **kwargs)
        self.num_deep -= 1
        return rv
    return wrap

class RAMSESGrid(AMRGridPatch):
    _id_offset = 0
    #__slots__ = ["_level_id", "stop_index"]
    def __init__(self, id, hierarchy, level, locations, start_index):
        AMRGridPatch.__init__(self, id, filename = hierarchy.hierarchy_filename,
                              hierarchy = hierarchy)
        self.Level = level
        self.Parent = []
        self.Children = []
        self.locations = locations
        self.start_index = start_index.copy()

    def _setup_dx(self):
        # So first we figure out what the index is.  We don't assume
        # that dx=dy=dz , at least here.  We probably do elsewhere.
        id = self.id - self._id_offset
        if len(self.Parent) > 0:
            self.dds = self.Parent[0].dds / self.pf.refine_by
        else:
            LE, RE = self.hierarchy.grid_left_edge[id,:], \
                     self.hierarchy.grid_right_edge[id,:]
            self.dds = na.array((RE-LE)/self.ActiveDimensions)
        if self.pf.dimensionality < 2: self.dds[1] = 1.0
        if self.pf.dimensionality < 3: self.dds[2] = 1.0
        self.data['dx'], self.data['dy'], self.data['dz'] = self.dds

    def get_global_startindex(self):
        """
        Return the integer starting index for each dimension at the current
        level.
        """
        if self.start_index != None:
            return self.start_index
        if len(self.Parent) == 0:
            start_index = self.LeftEdge / self.dds
            return na.rint(start_index).astype('int64').ravel()
        pdx = self.Parent[0].dds
        start_index = (self.Parent[0].get_global_startindex()) + \
                       na.rint((self.LeftEdge - self.Parent[0].LeftEdge)/pdx)
        self.start_index = (start_index*self.pf.refine_by).astype('int64').ravel()
        return self.start_index

    def __repr__(self):
        return "RAMSESGrid_%04i (%s)" % (self.id, self.ActiveDimensions)

class RAMSESHierarchy(AMRHierarchy):

    grid = RAMSESGrid
    _handle = None
    
    def __init__(self,pf,data_style='ramses'):
        self.data_style = data_style
        self.field_info = RAMSESFieldContainer()
        self.parameter_file = weakref.proxy(pf)
        # for now, the hierarchy file is the parameter file!
        self.hierarchy_filename = self.parameter_file.parameter_filename
        self.directory = os.path.dirname(self.hierarchy_filename)
        self.tree_proxy = pf.ramses_tree

        self.float_type = na.float64
        AMRHierarchy.__init__(self,pf,data_style)

    def _initialize_data_storage(self):
        pass

    def _detect_fields(self):
        self.field_list = self.tree_proxy.field_names[:]
    
    def _setup_classes(self):
        dd = self._get_data_reader_dict()
        AMRHierarchy._setup_classes(self, dd)
        self.object_types.sort()

    def _count_grids(self):
        # We have to do all the patch-coalescing here.
        LEVEL_OF_EDGE = 7
        MAX_EDGE = (2 << (LEVEL_OF_EDGE- 1))
        level_info = self.tree_proxy.count_zones()
        num_ogrids = sum(level_info)
        ogrid_left_edge = na.zeros((num_ogrids,3), dtype='float64')
        ogrid_right_edge = na.zeros((num_ogrids,3), dtype='float64')
        ogrid_levels = na.zeros((num_ogrids,1), dtype='int32')
        ogrid_file_locations = na.zeros((num_ogrids,6), dtype='int64')
        ogrid_hilbert_indices = na.zeros(num_ogrids, dtype='uint64')
        ochild_masks = na.zeros((num_ogrids, 8), dtype='int32')
        self.tree_proxy.fill_hierarchy_arrays(
            self.pf.domain_dimensions,
            ogrid_left_edge, ogrid_right_edge,
            ogrid_levels, ogrid_file_locations, 
            ogrid_hilbert_indices, ochild_masks,
            self.pf.domain_left_edge, self.pf.domain_right_edge)
        #insert_ipython()
        # Now we can rescale
        mi, ma = ogrid_left_edge.min(), ogrid_right_edge.max()
        DL = self.pf.domain_left_edge
        DR = self.pf.domain_right_edge
        DW = DR - DL
        ogrid_left_edge = (ogrid_left_edge - mi)/(ma - mi) * (DR - DL) + DL
        ogrid_right_edge = (ogrid_right_edge - mi)/(ma - mi) * (DR - DL) + DL
        #import pdb;pdb.set_trace()
        # We now have enough information to run the patch coalescing 
        self.proto_grids = []
        for level in xrange(len(level_info)):
            if level_info[level] == 0: continue
            # Get the indices of grids on this level
            ggi = (ogrid_levels == level).ravel()
            dims = na.ones((ggi.sum(), 3), dtype='int64') * 2 
            mylog.info("Re-gridding level %s: %s octree grids", level, ggi.sum())
            nd = self.pf.domain_dimensions * 2**level
            fl = ogrid_file_locations[ggi,:]
            # Now our initial protosubgrid
            #if level == 6: raise RuntimeError
            # We want grids that cover no more than MAX_EDGE cells in every direction
            psgs = []
            # left_index is integers of the index, with respect to this level
            left_index = na.rint((ogrid_left_edge[ggi,:]) * nd / DW ).astype('int64')
            # we've got octs, so it's +2
            pbar = get_pbar("Re-gridding ", left_index.shape[0])
            dlp = [None, None, None]
            i = 0
            # We now calculate the hilbert curve position of every left_index,
            # of the octs, with respect to a lower order hilbert curve.
            left_index_gridpatch = left_index >> LEVEL_OF_EDGE
            order = max(level + 1 - LEVEL_OF_EDGE, 0)
            # I'm not sure the best way to do this.
            hilbert_indices = _ramses_reader.get_hilbert_indices(order, left_index_gridpatch)
            #print level, hilbert_indices.min(), hilbert_indices.max()
            # Strictly speaking, we don't care about the index of any
            # individual oct at this point.  So we can then split them up.
            unique_indices = na.unique(hilbert_indices)
            mylog.debug("Level % 2i has % 10i unique indices for %0.3e octs",
                        level, unique_indices.size, hilbert_indices.size)
            locs, lefts = _ramses_reader.get_array_indices_lists(
                        hilbert_indices, unique_indices, left_index, fl)
            for dleft_index, dfl in zip(lefts, locs):
                initial_left = na.min(dleft_index, axis=0)
                idims = (na.max(dleft_index, axis=0) - initial_left).ravel()+2
                psg = _ramses_reader.ProtoSubgrid(initial_left, idims,
                                dleft_index, dfl)
                if psg.efficiency <= 0: continue
                self.num_deep = 0
                psgs.extend(_ramses_reader.recursive_patch_splitting(
                    psg, idims, initial_left, 
                    dleft_index, dfl))
            mylog.debug("Done with level % 2i", level)
            pbar.finish()
            self.proto_grids.append(psgs)
            print sum(len(psg.grid_file_locations) for psg in psgs)
            sums = na.zeros(3, dtype='int64')
            mylog.info("Final grid count: %s", len(self.proto_grids[level]))
            if len(self.proto_grids[level]) == 1: continue
            #for g in self.proto_grids[level]:
            #    sums += [s.sum() for s in g.sigs]
            #assert(na.all(sums == dims.prod(axis=1).sum()))
        self.num_grids = sum(len(l) for l in self.proto_grids)

    def _parse_hierarchy(self):
        # We have important work to do
        grids = []
        gi = 0
        DL, DR = self.pf.domain_left_edge, self.pf.domain_right_edge
        DW = DR - DL
        for level, grid_list in enumerate(self.proto_grids):
            for g in grid_list:
                fl = g.grid_file_locations
                props = g.get_properties()
                self.grid_left_edge[gi,:] = (props[0,:] / (2.0**(level+1))) * DW + DL
                self.grid_right_edge[gi,:] = (props[1,:] / (2.0**(level+1))) * DW + DL
                self.grid_dimensions[gi,:] = props[2,:]
                self.grid_levels[gi,:] = level
                grids.append(self.grid(gi, self, level, fl, props[0,:]))
                gi += 1
        self.grids = na.array(grids, dtype='object')

    def _populate_grid_objects(self):
        mask = na.empty(self.grids.size, dtype='int32')
        print self.grid_levels.dtype
        for gi,g in enumerate(self.grids):
            get_box_grids_level(self.grid_left_edge[gi,:],
                                self.grid_right_edge[gi,:],
                                g.Level - 1,
                                self.grid_left_edge, self.grid_right_edge,
                                self.grid_levels, mask)
            parents = self.grids[mask.astype("bool")]
            if len(parents) > 0:
                g.Parent.extend(parents.tolist())
                for p in parents: p.Children.append(g)
            g._prepare_grid()
            g._setup_dx()
        self.max_level = self.grid_levels.max()

    def _setup_derived_fields(self):
        self.derived_field_list = []

    def _setup_data_io(self):
        self.io = io_registry[self.data_style](self.tree_proxy)

class RAMSESStaticOutput(StaticOutput):
    _hierarchy_class = RAMSESHierarchy
    _fieldinfo_fallback = RAMSESFieldInfo
    _fieldinfo_known = KnownRAMSESFields
    _handle = None
    
    def __init__(self, filename, data_style='ramses',
                 storage_filename = None):
        if _ramses_reader is None:
            import _ramses_reader
        StaticOutput.__init__(self, filename, data_style)
        self.storage_filename = storage_filename

        self.field_info = FieldInfoContainer.create_with_fallback(
                            self._fieldinfo_fallback)

    def __repr__(self):
        return self.basename.rsplit(".", 1)[0]
        
    def _set_units(self):
        """
        Generates the conversion to various physical _units based on the parameter file
        """
        self.units = {}
        self.time_units = {}
        if len(self.parameters) == 0:
            self._parse_parameter_file()
        self._setup_nounits_units()
        self.conversion_factors = defaultdict(lambda: 1.0)
        self.time_units['1'] = 1
        self.units['1'] = 1.0
        self.units['unitary'] = 1.0 / (self.domain_right_edge - self.domain_left_edge).max()
        seconds = self.parameters['unit_t']
        self.time_units['years'] = seconds / (365*3600*24.0)
        self.time_units['days']  = seconds / (3600*24.0)
        self.conversion_factors["Density"] = self.parameters['unit_d']
        vel_u = self.parameters['unit_l'] / self.parameters['unit_t']
        self.conversion_factors["x-velocity"] = vel_u
        self.conversion_factors["y-velocity"] = vel_u
        self.conversion_factors["z-velocity"] = vel_u

    def _setup_nounits_units(self):
        for unit in mpc_conversion.keys():
            self.units[unit] = self.parameters['unit_l'] * mpc_conversion[unit] / mpc_conversion["cm"]

    def _parse_parameter_file(self):
        # hardcoded for now
        # These should be explicitly obtained from the file, but for now that
        # will wait until a reorganization of the source tree and better
        # generalization.
        self.dimensionality = 3
        self.refine_by = 2
        self.parameters["HydroMethod"] = 'ramses'
        self.parameters["Time"] = 1. # default unit is 1...

        self.unique_identifier = \
            int(os.stat(self.parameter_filename)[stat.ST_CTIME])
        self.ramses_tree = _ramses_reader.RAMSES_tree_proxy(self.parameter_filename)
        rheader = self.ramses_tree.get_file_info()
        self.parameters.update(rheader)
        self.current_time = self.parameters['time'] * self.parameters['unit_t']
        self.domain_right_edge = na.ones(3, dtype='float64') \
                                           * rheader['boxlen']
        self.domain_left_edge = na.zeros(3, dtype='float64')
        self.domain_dimensions = na.ones(3, dtype='int32') * 2

    @classmethod
    def _is_valid(self, *args, **kwargs):
        if not os.path.basename(args[0]).startswith("info_"): return False
        fn = args[0].replace("info_", "amr_").replace(".txt", ".out00001")
        print fn
        return os.path.exists(fn)
<|MERGE_RESOLUTION|>--- conflicted
+++ resolved
@@ -34,16 +34,11 @@
       AMRHierarchy
 from yt.data_objects.static_output import \
       StaticOutput
-<<<<<<< HEAD
-import _ramses_reader
-from .fields import RAMSESFieldInfo, KnownRAMSESFields
-=======
 try:
     import _ramses_reader
 except ImportError:
     _ramses_reader = None
-from .fields import RAMSESFieldContainer
->>>>>>> efbdc08b
+from .fields import RAMSESFieldInfo, KnownRAMSESFields
 from yt.utilities.definitions import \
     mpc_conversion
 from yt.utilities.amr_utils import \
