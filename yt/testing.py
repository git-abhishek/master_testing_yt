--- conflicted
+++ resolved
@@ -1102,8 +1102,11 @@
     elif data.startswith(b'%PDF'):
         image_type = '.pdf'
 
-<<<<<<< HEAD
-    return image_type == os.path.splitext(fname)[1]
+    extension = os.path.splitext(fname)[1]
+
+    assert image_type == extension, \
+        ("Expected an image of type '%s' but '%s' is an image of type '%s'" %
+         (extension, fname, image_type))
 
 def requires_backend(backend):
     """ Decorator to check for a specified matplotlib backend.
@@ -1131,11 +1134,4 @@
 
     if backend.lower() == matplotlib.get_backend().lower():
         return ftrue
-    return ffalse
-=======
-    extension = os.path.splitext(fname)[1]
-
-    assert image_type == extension, \
-        ("Expected an image of type '%s' but '%s' is an image of type '%s'" %
-         (extension, fname, image_type))
->>>>>>> 1082df5c
+    return ffalse