--- conflicted
+++ resolved
@@ -25,11 +25,8 @@
 
 import numpy as na
 from matplotlib.cm import get_cmap
-<<<<<<< HEAD
+from yt.funcs import *
 from yt.physical_constants import *
-=======
-from yt.funcs import *
->>>>>>> 2f5163e5
 
 class TransferFunction(object):
     def __init__(self, x_bounds, nbins=256):
@@ -144,7 +141,6 @@
         for v, a in zip(na.mgrid[mi:ma:N*1j], alpha):
             self.sample_colormap(v, w, a, colormap=colormap)
 
-<<<<<<< HEAD
 class PlanckTransferFunction(ColorTransferFunction):
     def __init__(self, x_bounds, nbins=256, red='R', green='V', blue='B'):
         from UBVRI import johnson_filters
@@ -161,14 +157,12 @@
         self.alpha.add_step(x_bounds[0],x_bounds[1],1.)
         self._normalize()
 
-
     def _normalize(self):
         fmax  = na.array([f.y for f in self.funcs[:-1]])
         normal = fmax.max(axis=0)
-
         for f in self.funcs[:-1]:
             f.y = f.y/normal
-=======
+
 class MultiVariateTransferFunction(object):
     def __init__(self):
         self.n_field_tables = 0
@@ -186,11 +180,6 @@
         for c in channels:
             self.field_table_ids[c] = table_id
 
-class PlanckFunction(ColorTransferFunction):
-    def __init__(self):
-        pass
->>>>>>> 2f5163e5
-
 if __name__ == "__main__":
     tf = ColorTransferFunction((-20, -5))
     tf.add_gaussian(-16.0, 0.4, [0.2, 0.3, 0.1])
