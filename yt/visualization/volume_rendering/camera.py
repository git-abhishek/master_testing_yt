--- conflicted
+++ resolved
@@ -18,11 +18,7 @@
 
 from yt.funcs import *
 from yt.utilities.math_utils import *
-<<<<<<< HEAD
-from yt.utilities.exceptions import YTNotInsideNotebook
-=======
 from yt.units.yt_array import YTArray
->>>>>>> 754977c2
 from copy import deepcopy
 
 from .transfer_functions import ProjectionTransferFunction
