--- conflicted
+++ resolved
@@ -269,20 +269,12 @@
     """
     frb = None
     def __init__(self, data_source, bounds, buff_size=(800,800), antialias=True,
-<<<<<<< HEAD
                  periodic=True, origin='center-window', oblique=False, 
                  window_size=8.0, fields=None, fontsize=18, aspect=None, 
                  setup=False):
-        if not hasattr(self, "pf"):
-            self.pf = data_source.pf
-            ts = self._initialize_dataset(self.pf)
-=======
-                 periodic=True, origin='center-window', oblique=False,
-                 window_size=8.0, fields=None, fontsize=18, aspect=None, setup=False):
         if not hasattr(self, "ds"):
             self.ds = data_source.ds
             ts = self._initialize_dataset(self.ds)
->>>>>>> 677aac43
             self.ts = ts
         self._initfinished = False
         self._axes_unit_names = None
@@ -1224,18 +1216,12 @@
                  proj_style = "integrate", window_size=8.0, aspect=None):
         ts = self._initialize_dataset(ds)
         self.ts = ts
-<<<<<<< HEAD
-        pf = self.pf = ts[0]
-        axis = fix_axis(axis, pf)
+        ds = self.ds = ts[0]
+        axis = fix_axis(axis, ds)
         # If a non-weighted integral projection, assure field-label reflects that
         if weight_field is None and proj_stype = "integrate":
             self.projected = True
-        (bounds, center) = get_window_parameters(axis, center, width, pf)
-=======
-        ds = self.ds = ts[0]
-        axis = fix_axis(axis, ds)
         (bounds, center) = get_window_parameters(axis, center, width, ds)
->>>>>>> 677aac43
         if field_parameters is None: field_parameters = {}
         proj = ds.proj(fields, axis, weight_field=weight_field,
                        center=center, data_source=data_source,
