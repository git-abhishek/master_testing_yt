--- conflicted
+++ resolved
@@ -83,15 +83,7 @@
 
 cdef class OctreeContainer:
 
-<<<<<<< HEAD
     def __init__(self, domain_dimensions, domain_left_edge, domain_right_edge):
-=======
-    def __init__(self, domain_dimensions, domain_left_edge, domain_right_edge,
-                 int initial_allocation = 0):
-        #Allocate octs and the root mesh
-        #domain dimensions opening grid dims, not necessarily an octree
-        #initial_allocation is the number of total octs to instantiate
->>>>>>> ae0cc148
         self.nn[0], self.nn[1], self.nn[2] = domain_dimensions
         cdef int i, j, k, p
         self.max_domain = -1
@@ -221,27 +213,16 @@
         cdef int level, no, p, i, j, k, ind[3]
         cdef Oct* cur = self.root_mesh[0][0][0]
         cdef np.float64_t pp[3], cp[3], dds[3]
-<<<<<<< HEAD
-        no = pos.shape[0]
+        no = pos.shape[0] #number of octs
         cdef OctAllocationContainer *cont = self.domains[curdom - 1]
         # How do we bootstrap ourselves?
         for p in range(no):
-=======
-        no = pos.shape[0] #number of octs
-        cdef OctAllocationContainer *cont = self.cont
-        # How do we bootstrap ourselves?
-        if curdom > self.max_domain: self.max_domain = curdom
-        for p in range(no): 
             #for every oct we're trying to add find the 
             #floating point unitary position on this level
->>>>>>> ae0cc148
             for i in range(3):
-                pp[i] = pos[p, i] #floating point position
-                #dds is in size of a cell in unitary units
+                pp[i] = pos[p, i]
                 dds[i] = (self.DRE[i] + self.DLE[i])/self.nn[i]
-                #LE position in integer indices?
                 ind[i] = <np.int64_t> (pp[i]/dds[i])
-                #position of the center of the cell?
                 cp[i] = (ind[i] + 0.5) * dds[i]
             cur = self.root_mesh[ind[0]][ind[1]][ind[2]]
             if cur == NULL:
