"""
HOP-output data handling

Author: Matthew Turk <matthewturk@gmail.com>
Affiliation: KIPAC/SLAC/Stanford
Author: Stephen Skory <stephenskory@yahoo.com>
Affiliation: UCSD Physics/CASS
Homepage: http://yt.enzotools.org/
License:
  Copyright (C) 2008-2009 Matthew Turk.  All Rights Reserved.

  This file is part of yt.

  yt is free software; you can redistribute it and/or modify
  it under the terms of the GNU General Public License as published by
  the Free Software Foundation; either version 3 of the License, or
  (at your option) any later version.

  This program is distributed in the hope that it will be useful,
  but WITHOUT ANY WARRANTY; without even the implied warranty of
  MERCHANTABILITY or FITNESS FOR A PARTICULAR PURPOSE.  See the
  GNU General Public License for more details.

  You should have received a copy of the GNU General Public License
  along with this program.  If not, see <http://www.gnu.org/licenses/>.
"""

from yt.lagos import *
from yt.math_utils import *
from yt.lagos.hop.EnzoHop import RunHOP
try:
    from yt.lagos.parallelHOP.parallelHOP import *
except ImportError:
    mylog.debug("ParallelHOP not imported.")

try:
    from yt.lagos.fof.EnzoFOF import RunFOF
except ImportError:
    pass
from yt.performance_counters import yt_counters, time_function

from kd import *
import math, sys, itertools
from collections import defaultdict

class Halo(object):
    """
    A data source that returns particle information about the members of a
    HOP-identified halo.
    """
    __metaclass__ = ParallelDummy # This will proxy up our methods
    _distributed = False
    _processing = False
    _owner = 0
    indices = None
    dont_wrap = ["get_sphere", "write_particle_list"]
    extra_wrap = ["__getitem__"]

    def __init__(self, halo_list, id, indices = None, size=None, CoM=None,
        max_dens_point=None, group_total_mass=None, max_radius=None, bulk_vel=None,
        tasks=None):
        self.halo_list = halo_list
        self.id = id
        self.data = halo_list._data_source
        if indices is not None:
            self.indices = halo_list._base_indices[indices]
        else:
            self.indices = None
        # We assume that if indices = None, the instantiator has OTHER plans
        # for us -- i.e., setting it somehow else
        self.size = size
        self.CoM = CoM
        self.max_dens_point = max_dens_point
        self.group_total_mass = group_total_mass
        self.max_radius = max_radius
        self.bulk_vel = bulk_vel
        self.tasks = tasks
        self.bin_count = None
        self.overdensity = None

    def center_of_mass(self):
        """
        Calculate and return the center of mass.
        """
        c_vec = self.maximum_density_location() - na.array([0.5,0.5,0.5])
        pm = self["ParticleMassMsun"]
        cx = (self["particle_position_x"] - c_vec[0])
        cy = (self["particle_position_y"] - c_vec[1])
        cz = (self["particle_position_z"] - c_vec[2])
        com = na.array([v-na.floor(v) for v in [cx,cy,cz]])
        return (com*pm).sum(axis=1)/pm.sum() + c_vec

    def maximum_density(self):
        """
        Return the HOP-identified maximum density.
        """
        return self.halo_list._max_dens[self.id][0]

    def maximum_density_location(self):
        """
        Return the location HOP identified as maximally dense.
        """
        return na.array([
                self.halo_list._max_dens[self.id][1],
                self.halo_list._max_dens[self.id][2],
                self.halo_list._max_dens[self.id][3]])

    def total_mass(self):
        """
        Returns the total mass in solar masses of the halo.
        """
        return self["ParticleMassMsun"].sum()

    def bulk_velocity(self):
        """
        Returns the mass-weighted average velocity.
        """
        pm = self["ParticleMassMsun"]
        vx = (self["particle_velocity_x"] * pm).sum()
        vy = (self["particle_velocity_y"] * pm).sum()
        vz = (self["particle_velocity_z"] * pm).sum()
        return na.array([vx,vy,vz])/pm.sum()

    def maximum_radius(self, center_of_mass=True):
        """
        Returns the maximum radius in the halo for all particles,
        either from the point of maximum density or from the (default)
        *center_of_mass*.
        """
        if center_of_mass: center = self.center_of_mass()
        else: center = self.maximum_density_location()
        rx = na.abs(self["particle_position_x"]-center[0])
        ry = na.abs(self["particle_position_y"]-center[1])
        rz = na.abs(self["particle_position_z"]-center[2])
        r = na.sqrt(na.minimum(rx, 1.0-rx)**2.0
                +   na.minimum(ry, 1.0-ry)**2.0
                +   na.minimum(rz, 1.0-rz)**2.0)
        return r.max()

    def __getitem__(self, key):
        if ytcfg.getboolean("yt","inline") == False:
            return self.data.particles[key][self.indices]
        else:
            return self.data[key][self.indices]

    def get_sphere(self, center_of_mass=True):
        """
        Returns an EnzoSphere centered on either the point of maximum density
        or the *center_of_mass*, with the maximum radius of the halo.
        """
        if center_of_mass: center = self.center_of_mass()
        else: center = self.maximum_density_location()
        radius = self.maximum_radius()
        # A bit of a long-reach here...
        sphere = self.halo_list._data_source.hierarchy.sphere(
                        center, radius=radius)
        return sphere

    def get_size(self):
        return self.indices.size

    def write_particle_list(self, handle):
        self._processing = True
        gn = "Halo%08i" % (self.id)
        handle.create_group("/%s" % gn)
        for field in ["particle_position_%s" % ax for ax in 'xyz'] \
                   + ["particle_velocity_%s" % ax for ax in 'xyz'] \
                   + ["particle_index"] + ["ParticleMassMsun"]:
            handle.create_dataset("/%s/%s" % (gn, field), data=self[field])
        n = handle["/%s" % gn]
        # set attributes on n
        self._processing = False

    def virial_mass(self, virial_overdensity=200., bins=300):
        """
        Return the virial mass of the halo in Msun, using only the particles
        in the halo (no baryonic information used).
        Calculate using *bins* number of bins and *virial_overdensity* density
        threshold. Returns -1 if the halo is not virialized.
        """
        self.virial_info(bins=bins)
        vir_bin = self.virial_bin(virial_overdensity=virial_overdensity, bins=bins)
        if vir_bin != -1:
            return self.mass_bins[vir_bin]
        else:
            return -1
        
    
    def virial_radius(self, virial_overdensity=200., bins=300):
        """
        Return the virial radius of the halo in code units, using only the
        particles in the halo (no baryonic information used).
        Calculate using *bins* number of bins and *virial_overdensity* density
        threshold. Returns -1 if the halo is not virialized.
        """
        self.virial_info(bins=bins)
        vir_bin = self.virial_bin(virial_overdensity=virial_overdensity, bins=bins)
        if vir_bin != -1:
            return self.radial_bins[vir_bin]
        else:
            return -1

    def virial_bin(self, virial_overdensity=200., bins=300):
        """
        Return the bin index for the virial radius for the given halo.
        Returns -1 if the halo is not virialized to the set
        *virial_overdensity*. 
        """
        self.virial_info(bins=bins)
        over = (self.overdensity > virial_overdensity)
        if (over == True).any():
            vir_bin = max(na.arange(bins+1)[over])
            return vir_bin
        else:
            return -1
    
    def virial_info(self, bins=300):
        """
        Calculate the virial profile bins for this halo, using only the particles
        in the halo (no baryonic information used).
        Calculate using *bins* number of bins.
        """
        # Skip if we've already calculated for this number of bins.
        if self.bin_count == bins and self.overdensity is not None:
            return None
        self.bin_count = bins
        # Cosmology
        h = self.halo_list._data_source.pf['CosmologyHubbleConstantNow']
        Om_matter = self.halo_list._data_source.pf['CosmologyOmegaMatterNow']
        z = self.halo_list._data_source.pf['CosmologyCurrentRedshift']
        rho_crit_now = 1.8788e-29 * h**2.0 * Om_matter # g cm^-3
        Msun2g = 1.989e33
        rho_crit = rho_crit_now * ((1.0 + z)**3.0)
        
        # Get some pertinent information about the halo.
        self.mass_bins = na.zeros(self.bin_count+1, dtype='float64')
        dist = na.empty(self.indices.size, dtype='float64')
        cen = self.center_of_mass()
        period = self.halo_list._data_source.pf["DomainRightEdge"] - \
            self.halo_list._data_source.pf["DomainLeftEdge"]
        mark = 0
        # Find the distances to the particles. I don't like this much, but I
        # can't see a way to eliminate a loop like this, either here or in
        # yt.math.
        for pos in izip(self["particle_position_x"], self["particle_position_y"],
                self["particle_position_z"]):
            dist[mark] = periodic_dist(cen, pos, period)
            mark += 1
        # Set up the radial bins.
        # Multiply min and max to prevent issues with digitize below.
        self.radial_bins = na.logspace(math.log10(min(dist)*.99), 
            math.log10(max(dist)*1.01), num=self.bin_count+1)
        # Find out which bin each particle goes into, and add the particle
        # mass to that bin.
        inds = na.digitize(dist, self.radial_bins) - 1
        for index in na.unique(inds):
            self.mass_bins[index] += sum(self["ParticleMassMsun"][inds==index])
        # Now forward sum the masses in the bins.
        for i in xrange(self.bin_count):
            self.mass_bins[i+1] += self.mass_bins[i]
        # Calculate the over densities in the bins.
        self.overdensity = self.mass_bins * Msun2g / \
        (4./3. * math.pi * rho_crit * \
        (self.radial_bins * self.halo_list._data_source.pf["cm"])**3.0)
        

class HOPHalo(Halo):
    pass

class parallelHOPHalo(Halo,ParallelAnalysisInterface):
    dont_wrap = ["maximum_density","maximum_density_location",
        "center_of_mass","total_mass","bulk_velocity","maximum_radius",
        "get_size","get_sphere", "write_particle_list","__getitem__", 
        "virial_info", "virial_bin", "virial_mass", "virial_radius"]

    def maximum_density(self):
        """
        Return the HOP-identified maximum density.
        """
        if self.max_dens_point is not None:
            return self.halo_list._max_dens[self.id][0]
        max = self._mpi_allmax(self.halo_list._max_dens[self.id][0])
        return max

    def maximum_density_location(self):
        """
        Return the location HOP identified as maximally dense.
        """
        if self.max_dens_point is not None:
            return na.array([self.halo_list._max_dens[self.id][1], self.halo_list._max_dens[self.id][2],
                self.halo_list._max_dens[self.id][3]])
        # If I own the maximum density, my location is globally correct.
        max_dens = self.maximum_density()
        if self.halo_list._max_dens[self.id][0] == max_dens:
            value = na.array([
                self.halo_list._max_dens[self.id][1],
                self.halo_list._max_dens[self.id][2],
                self.halo_list._max_dens[self.id][3]])
        else:
            value = na.array([0,0,0])
        # This works, and isn't appropriate but for now will be fine...
        value = self._mpi_allsum(value)
        return value

    def center_of_mass(self):
        """
        Calculate and return the center of mass.
        """
        # If it's precomputed, we save time!
        if self.CoM is not None:
            return self.CoM
        # This need to be called by all tasks, but not all will end up using
        # it.
        c_vec = self.maximum_density_location() - na.array([0.5,0.5,0.5])
        if self.indices is not None:
            pm = self["ParticleMassMsun"]
            cx = (self["particle_position_x"] - c_vec[0])
            cy = (self["particle_position_y"] - c_vec[1])
            cz = (self["particle_position_z"] - c_vec[2])
            com = na.array([v-na.floor(v) for v in [cx,cy,cz]])
            my_mass = pm.sum()
            my_com = ((com*pm).sum(axis=1)/my_mass + c_vec) * my_mass
        else:
            my_mass = 0.
            my_com = na.array([0.,0.,0.])
        global_mass = self._mpi_allsum(my_mass)
        global_com = self._mpi_allsum(my_com)
        return global_com / global_mass

    def total_mass(self):
        """
        Returns the total mass in solar masses of the halo.
        """
        if self.group_total_mass is not None:
            return self.group_total_mass
        if self.indices is not None:
            my_mass = self["ParticleMassMsun"].sum()
        else:
            my_mass = 0.
        global_mass = self._mpi_allsum(float(my_mass))
        return global_mass

    def bulk_velocity(self):
        """
        Returns the mass-weighted average velocity.
        """
        if self.bulk_vel is not None:
            return self.bulk_vel
        # Unf. this cannot be reasonably computed inside of parallelHOP because
        # we don't pass velocities in.
        if self.indices is not None:
            pm = self["ParticleMassMsun"]
            vx = (self["particle_velocity_x"] * pm).sum()
            vy = (self["particle_velocity_y"] * pm).sum()
            vz = (self["particle_velocity_z"] * pm).sum()
            pm = pm.sum()
        else:
            pm = 0.
            vx = 0.
            vy = 0.
            vz = 0.
        bv = na.array([vx,vy,vz,pm])
        global_bv = self._mpi_allsum(bv)
        return global_bv[:3]/global_bv[3]

    def maximum_radius(self, center_of_mass=True):
        """
        Returns the maximum radius in the halo for all particles,
        either from the point of maximum density or from the (default)
        *center_of_mass*.
        """
        if self.max_radius is not None:
            return self.max_radius
        if center_of_mass: center = self.center_of_mass()
        else: center = self.maximum_density_location()
        if self.indices is not None:
            rx = na.abs(self["particle_position_x"]-center[0])
            ry = na.abs(self["particle_position_y"]-center[1])
            rz = na.abs(self["particle_position_z"]-center[2])
            r = na.sqrt(na.minimum(rx, 1.0-rx)**2.0
                    +   na.minimum(ry, 1.0-ry)**2.0
                    +   na.minimum(rz, 1.0-rz)**2.0)
            my_max = r.max()
            
        else:
            my_max = 0.
        return self._mpi_allmax(my_max)

    def get_size(self):
        if self.size is not None:
            return self.size
        if self.indices is not None:
            my_size = self.indices.size
        else:
            my_size = 0
        global_size = self._mpi_allsum(my_size)
        return global_size

    def __getitem__(self, key):
        if ytcfg.getboolean("yt","inline") == False:
            return self.data.particles[key][self.indices]
        else:
            return self.data[key][self.indices]

    def virial_mass(self, virial_overdensity=200., bins=300):
        """
        Return the virial mass of the halo in Msun, using only the particles
        in the halo (no baryonic information used).
        Calculate using *bins* number of bins and *virial_overdensity* density
        threshold. Returns -1 if the halo is not virialized.
        """
        self.virial_info(bins=bins)
        vir_bin = self.virial_bin(virial_overdensity=virial_overdensity, bins=bins)
        if vir_bin != -1:
            return self.mass_bins[vir_bin]
        else:
            return -1
        
    
    def virial_radius(self, virial_overdensity=200., bins=300):
        """
        Return the virial radius of the halo in code units, using only the
        particles in the halo (no baryonic information used).
        Calculate using *bins* number of bins and *virial_overdensity* density
        threshold. Returns -1 if the halo is not virialized.
        """
        self.virial_info(bins=bins)
        vir_bin = self.virial_bin(virial_overdensity=virial_overdensity, bins=bins)
        if vir_bin != -1:
            return self.radial_bins[vir_bin]
        else:
            return -1

    def virial_bin(self, virial_overdensity=200., bins=300):
        """
        Return the bin index for the virial radius for the given halo.
        Returns -1 if the halo is not virialized to the set
        *virial_overdensity*. 
        """
        self.virial_info(bins=bins)
        over = (self.overdensity > virial_overdensity)
        if (over == True).any():
            vir_bin = max(na.arange(bins+1)[over])
            return vir_bin
        else:
            return -1

    def virial_info(self, bins=300):
        """
        Calculate the virial profile bins for this halo, using only the particles
        in the halo (no baryonic information used).
        Calculate using *bins* number of bins.
        """
        # Skip if we've already calculated for this number of bins.
        if self.bin_count == bins and self.overdensity is not None:
            return None
        # Do this for all because all will use it.
        self.bin_count = bins
        period = self.halo_list._data_source.pf["DomainRightEdge"] - \
            self.halo_list._data_source.pf["DomainLeftEdge"]
        self.mass_bins = na.zeros(self.bin_count+1, dtype='float64')
        cen = self.center_of_mass()
        # Cosmology
        h = self.halo_list._data_source.pf['CosmologyHubbleConstantNow']
        Om_matter = self.halo_list._data_source.pf['CosmologyOmegaMatterNow']
        z = self.halo_list._data_source.pf['CosmologyCurrentRedshift']
        rho_crit_now = 1.8788e-29 * h**2.0 * Om_matter # g cm^-3
        Msun2g = 1.989e33
        rho_crit = rho_crit_now * ((1.0 + z)**3.0)
        # If I own some of this halo operate on the particles.
        if self.indices is not None:
            # Get some pertinent information about the halo.
            dist = na.empty(self.indices.size, dtype='float64')
            mark = 0
            # Find the distances to the particles. I don't like this much, but I
            # can't see a way to eliminate a loop like this, either here or in
            # yt.math.
            for pos in izip(self["particle_position_x"], self["particle_position_y"],
                    self["particle_position_z"]):
                dist[mark] = periodic_dist(cen, pos, period)
                mark += 1
            dist_min, dist_max = min(dist), max(dist)
        # If I don't have this halo, make some dummy values.
        else:
            dist_min = max(period)
            dist_max = 0.0
        # In this parallel case, we're going to find the global dist extrema
        # and built identical bins on all tasks.
        dist_min = self._mpi_allmin(dist_min)
        dist_max = self._mpi_allmax(dist_max)
        # Set up the radial bins.
        # Multiply min and max to prevent issues with digitize below.
        self.radial_bins = na.logspace(math.log10(dist_min*.99), 
            math.log10(dist_max*1.01), num=self.bin_count+1)
        if self.indices is not None:
            # Find out which bin each particle goes into, and add the particle
            # mass to that bin.
            inds = na.digitize(dist, self.radial_bins) - 1
            for index in na.unique(inds):
                self.mass_bins[index] += sum(self["ParticleMassMsun"][inds==index])
            # Now forward sum the masses in the bins.
            for i in xrange(self.bin_count):
                self.mass_bins[i+1] += self.mass_bins[i]
        # Sum up the mass_bins globally
        self.mass_bins = self._mpi_Allsum_double(self.mass_bins)
        # Calculate the over densities in the bins.
        self.overdensity = self.mass_bins * Msun2g / \
        (4./3. * math.pi * rho_crit * \
        (self.radial_bins * self.halo_list._data_source.pf["cm"])**3.0)


class FOFHalo(Halo):

    def center_of_mass(self):
        """
        Calculate and return the center of mass.
        """
        pm = self["ParticleMassMsun"]
        cx = self["particle_position_x"]
        cy = self["particle_position_y"]
        cz = self["particle_position_z"]
        c_vec = na.array([cx[0],cy[0],cz[0]]) - na.array([0.5,0.5,0.5])
        cx = cx - c_vec[0]
        cy = cy - c_vec[1]
        cz = cz - c_vec[2]
        com = na.array([v-na.floor(v) for v in [cx,cy,cz]])
        com = (pm * com).sum(axis=1)/pm.sum() + c_vec
        return com

    def maximum_density(self):
        return -1

    def maximum_density_location(self):
        return self.center_of_mass()

class HaloList(object):

    _fields = ["particle_position_%s" % ax for ax in 'xyz']

    def __init__(self, data_source, dm_only = True):
        """
        Run hop on *data_source* with a given density *threshold*.  If
        *dm_only* is set, only run it on the dark matter particles, otherwise
        on all particles.  Returns an iterable collection of *HopGroup* items.
        """
        self._data_source = data_source
        self.dm_only = dm_only
        self._groups = []
        self._max_dens = {}
        self.__obtain_particles()
        self._run_finder()
        mylog.info("Parsing outputs")
        self._parse_output()
        mylog.debug("Finished. (%s)", len(self))

    def __obtain_particles(self):
        if self.dm_only: ii = self._get_dm_indices()
        else: ii = slice(None)
        self.particle_fields = {}
        for field in self._fields:
            if ytcfg.getboolean("yt","inline") == False:
                tot_part = self._data_source.particles[field].size
                if field == "particle_index":
                    self.particle_fields[field] = self._data_source.particles[field][ii].astype('int64')
                else:
                    self.particle_fields[field] = self._data_source.particles[field][ii].astype('float64')
            else:
                tot_part = self._data_source[field].size
                if field == "particle_index":
                    self.particle_fields[field] = self._data_source[field][ii].astype('int64')
                else:
                    self.particle_fields[field] = self._data_source[field][ii].astype('float64')
        self._base_indices = na.arange(tot_part)[ii]

    def _get_dm_indices(self):
        if 'creation_time' in self._data_source.hierarchy.field_list:
            mylog.debug("Differentiating based on creation time")
            return (self._data_source["creation_time"] < 0)
        elif 'particle_type' in self._data_source.hierarchy.field_list:
            mylog.debug("Differentiating based on particle type")
            return (self._data_source["particle_type"] == 1)
        else:
            mylog.warning("No particle_type, no creation_time, so not distinguishing.")
            return slice(None)
    

    def _parse_output(self):
        unique_ids = na.unique(self.tags)
        counts = na.bincount(self.tags+1)
        sort_indices = na.argsort(self.tags)
        grab_indices = na.indices(self.tags.shape).ravel()[sort_indices]
        dens = self.densities[sort_indices]
        cp = 0
        for i in unique_ids:
            cp_c = cp + counts[i+1]
            if i == -1:
                cp += counts[i+1]
                continue
            group_indices = grab_indices[cp:cp_c]
            self._groups.append(self._halo_class(self, i, group_indices))
            md_i = na.argmax(dens[cp:cp_c])
            px, py, pz = [self.particle_fields['particle_position_%s'%ax][group_indices]
                                            for ax in 'xyz']
            self._max_dens[i] = (dens[cp:cp_c][md_i], px[md_i], py[md_i], pz[md_i])
            cp += counts[i+1]

    def __len__(self):
        return len(self._groups)
 
    def __iter__(self):
        for i in self._groups: yield i

    def __getitem__(self, key):
        return self._groups[key]

    def nearest_neighbors_3D(self, haloID, num_neighbors=7, search_radius=.2):
        """
        for halo *haloID*, find up to *num_neighbors* nearest neighbors in 3D
        using the kd tree. Search over *search_radius* in code units.
        Returns a list of the neighbors distances and ID with format
        [distance,haloID].
        """
        period = self.pf['DomainRightEdge'] - self.pf['DomainLeftEdge']
        # Initialize the dataset of points from all the haloes
        dataset = []
        for group in self:
            p = Point()
            p.data = group.center_of_mass().tolist()
            p.haloID = group.id
            dataset.append(p)
        mylog.info('Building kd tree...')
        kd = buildKdHyperRectTree(dataset[:],2*num_neighbors)
        # make the neighbors object
        neighbors = Neighbors()
        neighbors.k = num_neighbors
        neighbors.points = []
        neighbors.minDistanceSquared = search_radius * search_radius
        mylog.info('Finding nearest neighbors...')
        getKNN(self[haloID].center_of_mass().tolist(), kd, neighbors,0., period.tolist())
        # convert the data in order to return something less perverse than a
        # Neighbors object, also root the distances
        n_points = []
        for n in neighbors.points:
            n_points.append([math.sqrt(n[0]),n[1].haloID])
        return n_points

    def nearest_neighbors_2D(self, haloID, num_neighbors=7, search_radius=.2,
        proj_dim=0):
        """
        for halo *haloID*, find up to *num_neighbors* nearest neighbors in 2D
        using the kd tree. Search over *search_radius* in code units.
        The halo positions are projected along dimension *proj_dim*.
        Returns a list of the neighbors distances and ID with format
        [distance,haloID].
        """
        # Set up a vector to multiply other vectors by to project along proj_dim
        vec = na.array([1.,1.,1.])
        vec[proj_dim] = 0.
        period = self.pf['DomainRightEdge'] - self.pf['DomainLeftEdge']
        period = period * vec
        # Initialize the dataset of points from all the haloes
        dataset = []
        for group in self:
            p = Point()
            cm = group.center_of_mass() * vec
            p.data = cm.tolist()
            p.haloID = group.id
            dataset.append(p)
        mylog.info('Building kd tree...')
        kd = buildKdHyperRectTree(dataset[:],2*num_neighbors)
        # make the neighbors object
        neighbors = Neighbors()
        neighbors.k = num_neighbors
        neighbors.points = []
        neighbors.minDistanceSquared = search_radius * search_radius
        mylog.info('Finding nearest neighbors...')
        cm = self[haloID].center_of_mass() * vec
        getKNN(cm.tolist(), kd, neighbors,0., period.tolist())
        # convert the data in order to return something less perverse than a
        # Neighbors object, also root the distances
        n_points = []
        for n in neighbors.points:
            n_points.append([math.sqrt(n[0]),n[1].haloID])
        return n_points

    def write_out(self, filename):
        """
        Write out standard HOP information to *filename*.
        """
        if hasattr(filename, 'write'):
            f = filename
        else:
            f = open(filename,"w")
        f.write("# HALOS FOUND WITH %s\n" % (self._name))
        f.write("\t".join(["# Group","Mass","# part","max dens"
                           "x","y","z", "center-of-mass",
                           "x","y","z",
                           "vx","vy","vz","max_r","\n"]))
        for group in self:
            f.write("%10i\t" % group.id)
            f.write("%0.9e\t" % group.total_mass())
            f.write("%10i\t" % group.get_size())
            f.write("%0.9e\t" % group.maximum_density())
            f.write("\t".join(["%0.9e" % v for v in group.maximum_density_location()]))
            f.write("\t")
            f.write("\t".join(["%0.9e" % v for v in group.center_of_mass()]))
            f.write("\t")
            f.write("\t".join(["%0.9e" % v for v in group.bulk_velocity()]))
            f.write("\t")
            f.write("%0.9e\t" % group.maximum_radius())
            f.write("\n")
            f.flush()
        f.close()

    def write_particle_lists_txt(self, prefix, fp=None):
        """
        Write out the location of halo data in hdf5 files to *prefix*.
        """
        if hasattr(fp, 'write'):
            f = fp
        else:
            f = open("%s.txt" % prefix,"w")
        for group in self:
            if group.tasks is not None:
                fn = ""
                for task in group.tasks:
                    fn += "%s.h5 " % self._get_filename(prefix, rank=task)
            elif self._distributed:
                fn = "%s.h5" % self._get_filename(prefix, rank=group._owner)
            else:
                fn = "%s.h5" % self._get_filename(prefix)
            gn = "Halo%08i" % (group.id)
            f.write("%s %s\n" % (gn, fn))
            f.flush()
        f.close()

class HOPHaloList(HaloList):

    _name = "HOP"
    _halo_class = HOPHalo
    _fields = ["particle_position_%s" % ax for ax in 'xyz'] + \
              ["ParticleMassMsun"]

    def __init__(self, data_source, threshold=160.0, dm_only=True):
        """
        Run hop on *data_source* with a given density *threshold*.  If
        *dm_only* is set, only run it on the dark matter particles, otherwise
        on all particles.  Returns an iterable collection of *HopGroup* items.
        """
        self.threshold = threshold
        mylog.info("Initializing HOP")
        HaloList.__init__(self, data_source, dm_only)

    def _run_finder(self):
        self.densities, self.tags = \
            RunHOP(self.particle_fields["particle_position_x"],
                   self.particle_fields["particle_position_y"],
                   self.particle_fields["particle_position_z"],
                   self.particle_fields["ParticleMassMsun"],
                   self.threshold)
        self.particle_fields["densities"] = self.densities
        self.particle_fields["tags"] = self.tags

    def write_out(self, filename="HopAnalysis.out"):
        HaloList.write_out(self, filename)

class FOFHaloList(HaloList):
    _name = "FOF"
    _halo_class = FOFHalo

    def __init__(self, data_source, link=0.2, dm_only=True):
        self.link = link
        mylog.info("Initializing FOF")
        HaloList.__init__(self, data_source, dm_only)

    def _run_finder(self):
        self.tags = \
            RunFOF(self.particle_fields["particle_position_x"],
                   self.particle_fields["particle_position_y"],
                   self.particle_fields["particle_position_z"],
                   self.link)
        self.densities = na.ones(self.tags.size, dtype='float64') * -1
        self.particle_fields["densities"] = self.densities
        self.particle_fields["tags"] = self.tags

    def write_out(self, filename="FOFAnalysis.out"):
        HaloList.write_out(self, filename)

<<<<<<< HEAD
class GenericHaloFinder(ParallelAnalysisInterface):
    def __init__(self, pf, dm_only=True, padding=0.02):
=======
class parallelHOPHaloList(HaloList,ParallelAnalysisInterface):
    _name = "parallelHOP"
    _halo_class = parallelHOPHalo
    _fields = ["particle_position_%s" % ax for ax in 'xyz'] + \
              ["ParticleMassMsun", "particle_index"]

    def __init__(self, data_source, padding, num_neighbors, bounds, total_mass,
        period, threshold=160.0, dm_only=True, rearrange=True, premerge=True):
        """
        Run hop on *data_source* with a given density *threshold*.  If
        *dm_only* is set, only run it on the dark matter particles, otherwise
        on all particles.  Returns an iterable collection of *HopGroup* items.
        """
        self.threshold = threshold
        self.num_neighbors = num_neighbors
        self.bounds = bounds
        self.total_mass = total_mass
        self.rearrange = rearrange
        self.period = period
        self._data_source = data_source
        self.premerge = premerge
        mylog.info("Initializing HOP")
        HaloList.__init__(self, data_source, dm_only)

    def _run_finder(self):
        yt_counters("Reading Data")
        # Test to make sure the particle IDs aren't suspicious.
        exit = False
        if (self.particle_fields["particle_index"] < 0).any():
            mylog.error("Negative values in particle_index field. Parallel HOP will fail.")
            exit = True
        if na.unique(self.particle_fields["particle_index"]).size != \
                self.particle_fields["particle_index"].size:
            mylog.error("Non-unique values in particle_index field. Parallel HOP will fail.")
            exit = True
        self._mpi_exit_test(exit)
        obj = RunParallelHOP(self.period, self.padding,
            self.num_neighbors, self.bounds,
            self.particle_fields["particle_position_x"],
            self.particle_fields["particle_position_y"],
            self.particle_fields["particle_position_z"],
            self.particle_fields["particle_index"],
            self.particle_fields["ParticleMassMsun"]/self.total_mass,
            self.threshold, rearrange=self.rearrange, premerge=self.premerge)
        self.densities, self.tags = obj.density, obj.chainID
        # I'm going to go ahead and delete self.densities because it's not
        # actually being used. I'm not going to remove it altogether because
        # it may be useful to someone someday.
        del self.densities
        self.group_count = obj.group_count
        self.group_sizes = obj.group_sizes
        self.CoM = obj.CoM
        self.Tot_M = obj.Tot_M * self.total_mass
        self.max_dens_point = obj.max_dens_point
        self.max_radius = obj.max_radius
        # Precompute the bulk velocity in parallel.
        yt_counters("Precomp bulk vel.")
        self.bulk_vel = na.zeros((self.group_count, 3), dtype='float64')
        yt_counters("bulk vel. reading data")
        pm = self.particle_fields["ParticleMassMsun"]
        if ytcfg.getboolean("yt","inline") == False:
            xv = self._data_source.particles["particle_velocity_x"][self._base_indices] * \
                self._data_source.convert("x-velocity")
            yv = self._data_source.particles["particle_velocity_y"][self._base_indices] * \
                self._data_source.convert("y-velocity")
            zv = self._data_source.particles["particle_velocity_z"][self._base_indices] * \
                self._data_source.convert("z-velocity")
        else:
            xv = self._data_source["particle_velocity_x"][self._base_indices]
            yv = self._data_source["particle_velocity_y"][self._base_indices]
            zv = self._data_source["particle_velocity_z"][self._base_indices]
        yt_counters("bulk vel. reading data")
        yt_counters("bulk vel. computing")
        select = (self.tags >= 0)
        calc = len(na.where(select == True)[0])
        if calc:
            vel = na.empty((calc, 3), dtype='float64')
            ms = pm[select]
            vel[:,0] = xv[select] * ms
            vel[:,1] = yv[select] * ms
            vel[:,2] = zv[select] * ms
            subchain = self.tags[select]
            sort = subchain.argsort()
            vel = vel[sort]
            sort_subchain = subchain[sort]
            uniq_subchain = na.unique(sort_subchain)
            diff_subchain = na.ediff1d(sort_subchain)
            marks = (diff_subchain > 0)
            marks = na.arange(calc)[marks] + 1
            marks = na.concatenate(([0], marks, [calc]))
            for i, u in enumerate(uniq_subchain):
                self.bulk_vel[u] = na.sum(vel[marks[i]:marks[i+1]], axis=0)
            del select, vel, ms, subchain, sort, sort_subchain, uniq_subchain
            del diff_subchain, marks
        # Bring it together, and divide by the previously computed total mass
        # of each halo.
        self.bulk_vel = self._mpi_Allsum_double(self.bulk_vel)
        for groupID in xrange(self.group_count):
            self.bulk_vel[groupID] = self.bulk_vel[groupID] / self.Tot_M[groupID]
        yt_counters("bulk vel. computing")
        self.taskID = obj.mine
        self.halo_taskmap = obj.halo_taskmap # A defaultdict.
        del obj
        yt_counters("Precomp bulk vel.")

    def _parse_output(self):
        yt_counters("Final Grouping")
        """
        Each task will make an entry for all groups, but it may be empty.
        """
        unique_ids = na.unique(self.tags)
        counts = na.bincount((self.tags+1).tolist())
        sort_indices = na.argsort(self.tags)
        grab_indices = na.indices(self.tags.shape).ravel()[sort_indices]
        del sort_indices
        cp = 0
        index = 0
        # We want arrays for parallel HOP
        self._groups = na.empty(self.group_count, dtype='object')
        self._max_dens = na.empty((self.group_count, 4), dtype='float64')
        for i in unique_ids:
            if i == -1:
                cp += counts[i+1]
                continue
            # If there is a gap in the unique_ids, make empty groups to 
            # fill it in.
            while index < i:
                self._groups[index] = self._halo_class(self, index, \
                    size=self.group_sizes[index], CoM=self.CoM[index], \
                    max_dens_point=self.max_dens_point[index], \
                    group_total_mass=self.Tot_M[index], max_radius=self.max_radius[index],
                    bulk_vel=self.bulk_vel[index], tasks=self.halo_taskmap[index])
                # I don't own this halo
                self._do_not_claim_object(self._groups[index])
                self._max_dens[index] = [self.max_dens_point[index][0], self.max_dens_point[index][1], \
                    self.max_dens_point[index][2], self.max_dens_point[index][3]]
                index += 1
            cp_c = cp + counts[i+1]
            group_indices = grab_indices[cp:cp_c]
            self._groups[index] = self._halo_class(self, i, group_indices, \
                size=self.group_sizes[i], CoM=self.CoM[i], \
                max_dens_point=self.max_dens_point[i], \
                group_total_mass=self.Tot_M[i], max_radius=self.max_radius[i],
                bulk_vel=self.bulk_vel[i], tasks=self.halo_taskmap[index])
            # This halo may be owned by many, including this task
            self._claim_object(self._groups[index])
            self._max_dens[index] = [self.max_dens_point[i][0], self.max_dens_point[i][1], \
                self.max_dens_point[i][2], self.max_dens_point[i][3]]
            cp += counts[i+1]
            index += 1
        # If there are missing groups at the end, add them.
        while index < self.group_count:
            self._groups[index] = self._halo_class(self, index, \
                size=self.group_sizes[index], CoM=self.CoM[index], \
                max_dens_point=self.max_dens_point[i], \
                group_total_mass=self.Tot_M[index], max_radius=self.max_radius[index],
                bulk_vel=self.bulk_vel[index], tasks=self.halo_taskmap[index])
            self._do_not_claim_object(self._groups[index])
            self._max_dens[index] = [self.max_dens_point[index][0], self.max_dens_point[index][1], \
                self.max_dens_point[index][2], self.max_dens_point[index][3]]
            index += 1
        # Clean up
        del self.max_dens_point, self.max_radius, self.bulk_vel
        del self.halo_taskmap, self.tags

    def __len__(self):
        return self.group_count

    def write_out(self, filename="parallelHopAnalysis.out"):
        HaloList.write_out(self, filename)

class GenericHaloFinder(HaloList, ParallelAnalysisInterface):
    def __init__(self, pf, dm_only=True, padding=0.0):
>>>>>>> 3a0e2576
        self.pf = pf
        self.hierarchy = pf.h
        self.center = (pf["DomainRightEdge"] + pf["DomainLeftEdge"])/2.0

    def _parse_halolist(self, threshold_adjustment):
        groups, max_dens, hi  = [], {}, 0
        LE, RE = self.bounds
        for halo in self._groups:
            this_max_dens = halo.maximum_density_location()
            # if the most dense particle is in the box, keep it
            if na.all((this_max_dens >= LE) & (this_max_dens <= RE)):
                # Now we add the halo information to OURSELVES, taken from the
                # self.hop_list
                # We need to mock up the HOPHaloList thingie, so we need to set:
                #     self._max_dens
                max_dens_temp = list(self._max_dens[halo.id])[0] / threshold_adjustment
                max_dens[hi] = [max_dens_temp] + list(self._max_dens[halo.id])[1:4]
                groups.append(self._halo_class(self, hi))
                groups[-1].indices = halo.indices
                self._claim_object(groups[-1])
                hi += 1
        del self._groups, self._max_dens # explicit >> implicit
        self._groups = groups
        self._max_dens = max_dens

    def _join_halolists(self):
        # First we get the total number of halos the entire collection
        # has identified
        # Note I have added a new method here to help us get information
        # about processors and ownership and so forth.
        # _mpi_info_dict returns a dict of {proc: whatever} where whatever is
        # what is fed in on each proc.
        mine, halo_info = self._mpi_info_dict(len(self))
        nhalos = sum(halo_info.values())
        # Figure out our offset
        my_first_id = sum([v for k,v in halo_info.items() if k < mine])
        # Fix our max_dens
        max_dens = {}
        for i,m in self._max_dens.items(): max_dens[i+my_first_id] = m
        self._max_dens = max_dens
        # sort the list by the size of the groups
        # Now we add ghost halos and reassign all the IDs
        # Note: we already know which halos we own!
        after = my_first_id + len(self._groups)
        # One single fake halo, not owned, does the trick
        self._groups = [self._halo_class(self, i) for i in range(my_first_id)] + \
                       self._groups + \
                       [self._halo_class(self, i) for i in range(after, nhalos)]
        id = 0
        for proc in sorted(halo_info.keys()):
            for halo in self._groups[id:id+halo_info[proc]]:
                halo.id = id
                halo._distributed = self._distributed
                halo._owner = proc
                id += 1
        def haloCmp(h1,h2):
            c = cmp(h1.total_mass(),h2.total_mass())
            if c != 0:
                return -1 * c
            if c == 0:
                return cmp(h1.center_of_mass()[0],h2.center_of_mass()[0])
        self._groups.sort(haloCmp)
        sorted_max_dens = {}
        for i, halo in enumerate(self._groups):
            if halo.id in self._max_dens:
                sorted_max_dens[i] = self._max_dens[halo.id]
            halo.id = i
        self._max_dens = sorted_max_dens
        
    def _reposition_particles(self, bounds):
        # This only does periodicity.  We do NOT want to deal with anything
        # else.  The only reason we even do periodicity is the 
        LE, RE = bounds
        dw = self.pf["DomainRightEdge"] - self.pf["DomainLeftEdge"]
        for i, ax in enumerate('xyz'):
            arr = self._data_source["particle_position_%s" % ax]
            arr[arr < LE[i]-self.padding] += dw[i]
            arr[arr > RE[i]+self.padding] -= dw[i]

    def write_out(self, filename):
        #self._data_source.get_data(["particle_velocity_%s" % ax for ax in 'xyz'])
        f = self._write_on_root(filename)
        HaloList.write_out(self, f)

    def write_particle_lists_txt(self, prefix):
        f = self._write_on_root("%s.txt" % prefix)
        HaloList.write_particle_lists_txt(self, prefix, fp=f)

    @parallel_blocking_call
    def write_particle_lists(self, prefix):
        fn = "%s.h5" % self._get_filename(prefix)
        f = h5py.File(fn, "w")
        for halo in self._groups:
            if not self._is_mine(halo): continue
            halo.write_particle_list(f)

class parallelHF(GenericHaloFinder, parallelHOPHaloList):
    def __init__(self, pf, threshold=160, dm_only=True, resize=True, rearrange=True,\
        fancy_padding=True, safety=1.5, premerge=True):
        GenericHaloFinder.__init__(self, pf, dm_only, padding=0.0)
        self.padding = 0.0 
        self.num_neighbors = 65
        self.safety = safety
        period = pf["DomainRightEdge"] - pf["DomainLeftEdge"]
        # Cut up the volume evenly initially, with no padding.
        padded, LE, RE, self._data_source = self._partition_hierarchy_3d(padding=self.padding)
        # also get the total mass of particles
        yt_counters("Reading Data")
        # Adaptive subregions by bisection.
        ds_names = ["particle_position_x","particle_position_y","particle_position_z"]
        if ytcfg.getboolean("yt","inline") == False and \
           resize and self._mpi_get_size() is not None:
            cut_list = self._partition_hierarchy_3d_bisection_list()
            for i,cut in enumerate(cut_list):
                dim = cut[0]
                if i == 0:
                    width = pf["DomainRightEdge"][dim] - pf["DomainLeftEdge"][dim]
                    new_LE = pf["DomainLeftEdge"]
                else:
                    new_LE, new_RE = new_top_bounds
                    width = new_RE[dim] - new_LE[dim]
                if ytcfg.getboolean("yt","inline") == False:
                    data = self._data_source.particles[ds_names[dim]]
                else:
                    data = self._data_source[ds_names[dim]]
                if i == 0:
                    local_parts = data.size
                    n_parts = self._mpi_allsum(local_parts)
                    min = self._mpi_allmin(local_parts)
                    max = self._mpi_allmax(local_parts)
                    mylog.info("Initial distribution: (min,max,tot) (%d,%d,%d)" \
                        % (min, max, n_parts))
                num_bins = 1000
                bin_width = float(width)/float(num_bins)
                bins = na.arange(num_bins+1, dtype='float64') * bin_width + new_LE[dim]
                counts, bins = na.histogram(data, bins, new=True)
                if i == 0:
                    new_group, new_comm, LE, RE, new_top_bounds, new_cc, self._data_source= \
                        self._partition_hierarchy_3d_bisection(dim, bins, counts, top_bounds = None,\
                        old_group = None, old_comm = None, cut=cut)
                else:
                    new_group, new_comm, LE, RE, new_top_bounds, new_cc, self._data_source = \
                        self._partition_hierarchy_3d_bisection(dim, bins, counts, top_bounds = new_top_bounds,\
                        old_group = new_group, old_comm = new_comm, cut=cut, old_cc=new_cc)
            del bins, counts
        # If this isn't parallel, define the region as an AMRRegionStrict so
        # particle IO works.
        if self._mpi_get_size() == None or self._mpi_get_size() == 1:
            self._data_source = self.hierarchy.periodic_region_strict([0.5]*3, LE, RE)
        # get the average spacing between particles for this region
        # The except is for the serial case, where the full box is what we want.
        if ytcfg.getboolean("yt","inline") == False:
            data = self._data_source.particles["particle_position_x"]
        else:
            data = self._data_source["particle_position_x"]
        try:
            l = self._data_source.right_edge - self._data_source.left_edge
        except AttributeError:
            l = pf["DomainRightEdge"] - pf["DomainLeftEdge"]
        vol = l[0] * l[1] * l[2]
        full_vol = vol
        if not fancy_padding:
            avg_spacing = (float(vol) / data.size)**(1./3.)
            # padding is a function of inter-particle spacing, this is an
            # approximation, but it's OK with the safety factor
            padding = (self.num_neighbors)**(1./3.) * self.safety * avg_spacing
            self.padding = (na.ones(3,dtype='float64')*padding, na.ones(3,dtype='float64')*padding)
            mylog.info('padding %s avg_spacing %f vol %f local_parts %d' % \
                (str(self.padding), avg_spacing, vol, data.size))
        # Another approach to padding, perhaps more accurate.
        elif fancy_padding and self._distributed:
            LE_padding, RE_padding = na.empty(3,dtype='float64'), na.empty(3,dtype='float64')
            for dim in xrange(3):
                if ytcfg.getboolean("yt","inline") == False:
                    data = self._data_source.particles[ds_names[dim]]
                else:
                    data = self._data_source[ds_names[dim]]
                num_bins = 1000
                width = self._data_source.right_edge[dim] - self._data_source.left_edge[dim]
                area = (self._data_source.right_edge[(dim+1)%3] - self._data_source.left_edge[(dim+1)%3]) * \
                    (self._data_source.right_edge[(dim+2)%3] - self._data_source.left_edge[(dim+2)%3])
                bin_width = float(width)/float(num_bins)
                bins = na.arange(num_bins+1, dtype='float64') * bin_width + self._data_source.left_edge[dim]
                counts, bins = na.histogram(data, bins, new=True)
                # left side.
                start = 0
                count = counts[0]
                while count < self.num_neighbors:
                    start += 1
                    count += counts[start]
                # Get the avg spacing in just this boundary.
                vol = area * (bins[start+1] - bins[0])
                avg_spacing = (float(vol) / count)**(1./3.)
                LE_padding[dim] = (self.num_neighbors)**(1./3.) * self.safety * avg_spacing
                # right side.
                start = -1
                count = counts[-1]
                while count < self.num_neighbors:
                    start -= 1
                    count += counts[start]
                vol = area * (bins[-1] - bins[start-1])
                avg_spacing = (float(vol) / count)**(1./3.)
                RE_padding[dim] = (self.num_neighbors)**(1./3.) * self.safety * avg_spacing
            self.padding = (LE_padding, RE_padding)
            del bins, counts
            mylog.info('fancy_padding %s avg_spacing %f full_vol %f local_parts %d %s' % \
                (str(self.padding), avg_spacing, full_vol, data.size, str(self._data_source)))
        # Now we get the full box mass after we have the final composition of
        # subvolumes.
        if ytcfg.getboolean("yt","inline") == False:
            total_mass = self._mpi_allsum((self._data_source.particles["ParticleMassMsun"].astype('float64')).sum())
        else:
            total_mass = self._mpi_allsum((self._data_source["ParticleMassMsun"].astype('float64')).sum())
        if not self._distributed:
            self.padding = (na.zeros(3,dtype='float64'), na.zeros(3,dtype='float64'))
        self.bounds = (LE, RE)
        (LE_padding, RE_padding) = self.padding
        parallelHOPHaloList.__init__(self, self._data_source, self.padding, \
        self.num_neighbors, self.bounds, total_mass, period, \
        threshold=threshold, dm_only=dm_only, rearrange=rearrange, premerge=premerge)
        self._join_halolists()
        yt_counters("Final Grouping")

    def _join_halolists(self):
        ms = -self.Tot_M.copy()
        del self.Tot_M
        Cx = self.CoM[:,0].copy()
        indexes = na.arange(self.group_count)
        sorted = na.asarray([indexes[i] for i in na.lexsort([indexes, Cx, ms])])
        del indexes, Cx, ms
        self._groups = self._groups[sorted]
        self._max_dens = self._max_dens[sorted]
        for i in xrange(self.group_count):
            self._groups[i].id = i
        del sorted, self.group_sizes, self.CoM


class HOPHaloFinder(GenericHaloFinder, HOPHaloList):
    def __init__(self, pf, threshold=160, dm_only=True, padding=0.02):
        GenericHaloFinder.__init__(self, pf, dm_only, padding)
        
        # do it once with no padding so the total_mass is correct (no duplicated particles)
        self.padding = 0.0
        padded, LE, RE, self._data_source = self._partition_hierarchy_3d(padding=self.padding)
        # For scaling the threshold, note that it's a passthrough
        if dm_only:
            select = self._get_dm_indices()
            total_mass = self._mpi_allsum((self._data_source["ParticleMassMsun"][select]).sum())
            sub_mass = (self._data_source["ParticleMassMsun"][select]).sum()
        else:
            total_mass = self._mpi_allsum(self._data_source["ParticleMassMsun"].sum())
            sub_mass = self._data_source["ParticleMassMsun"].sum()
        # MJT: Note that instead of this, if we are assuming that the particles
        # are all on different processors, we should instead construct an
        # object representing the entire domain and sum it "lazily" with
        # Derived Quantities.
        self.padding = padding #* pf["unitary"] # This should be clevererer
        padded, LE, RE, self._data_source = self._partition_hierarchy_3d(padding=self.padding)
        self.bounds = (LE, RE)
        # reflect particles around the periodic boundary
        #self._reposition_particles((LE, RE))
        #sub_mass = self._data_source["ParticleMassMsun"].sum()
        HOPHaloList.__init__(self, self._data_source, threshold*total_mass/sub_mass, dm_only)
        self._parse_halolist(total_mass/sub_mass)
        self._join_halolists()

class FOFHaloFinder(GenericHaloFinder, FOFHaloList):
    def __init__(self, pf, link=0.2, dm_only=True, padding=0.02):
        self.pf = pf
        self.hierarchy = pf.h
        self.center = (pf["DomainRightEdge"] + pf["DomainLeftEdge"])/2.0
        self.padding = 0.0 #* pf["unitary"] # This should be clevererer
        # get the total number of particles across all procs, with no padding
        padded, LE, RE, self._data_source = self._partition_hierarchy_3d(padding=self.padding)
        n_parts = self._mpi_allsum(self._data_source["particle_position_x"].size)
        # get the average spacing between particles
        l = pf["DomainRightEdge"] - pf["DomainLeftEdge"]
        vol = l[0] * l[1] * l[2]
        avg_spacing = (float(vol) / n_parts)**(1./3.)
        self.padding = padding
        padded, LE, RE, self._data_source = self._partition_hierarchy_3d(padding=self.padding)
        self.bounds = (LE, RE)
        # reflect particles around the periodic boundary
        #self._reposition_particles((LE, RE))
        # here is where the FOF halo finder is run
        FOFHaloList.__init__(self, self._data_source, link * avg_spacing, dm_only)
        self._parse_halolist(1.)
        self._join_halolists()

HaloFinder = HOPHaloFinder<|MERGE_RESOLUTION|>--- conflicted
+++ resolved
@@ -786,10 +786,6 @@
     def write_out(self, filename="FOFAnalysis.out"):
         HaloList.write_out(self, filename)
 
-<<<<<<< HEAD
-class GenericHaloFinder(ParallelAnalysisInterface):
-    def __init__(self, pf, dm_only=True, padding=0.02):
-=======
 class parallelHOPHaloList(HaloList,ParallelAnalysisInterface):
     _name = "parallelHOP"
     _halo_class = parallelHOPHalo
@@ -963,7 +959,6 @@
 
 class GenericHaloFinder(HaloList, ParallelAnalysisInterface):
     def __init__(self, pf, dm_only=True, padding=0.0):
->>>>>>> 3a0e2576
         self.pf = pf
         self.hierarchy = pf.h
         self.center = (pf["DomainRightEdge"] + pf["DomainLeftEdge"])/2.0
