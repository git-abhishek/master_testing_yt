--- conflicted
+++ resolved
@@ -21,14 +21,11 @@
     IPYTHON=ipython
     FASTCACHE=fastcache
     FLAKE8=flake8
-<<<<<<< HEAD
     CODECOV=codecov
     COVERAGE=coverage
-=======
     YAML=yaml
     OPENPYXL=openpyxl
     BOTTTLENECK=bottleneck
->>>>>>> 4240d416
 
 matrix:
   include:
@@ -72,24 +69,14 @@
     pip install --upgrade wheel
     pip install --upgrade setuptools
     # Install dependencies
-<<<<<<< HEAD
     pip install mock $NUMPY $SCIPY $H5PY $CYTHON $MATPLOTLIB $SYMPY $FASTCACHE $IPYTHON $FLAKE8 $CODECOV $COVERAGE nose nose-timer
-=======
-    pip install mock $NUMPY $SCIPY $H5PY $CYTHON $MATPLOTLIB $SYMPY $FASTCACHE $IPYTHON $FLAKE8 $OPENPYXL $BOTTTLENECK nose nose-timer
     pip install -r requirements.txt
->>>>>>> 4240d416
     # install yt
     pip install -e .
 
 script:
   - |
-<<<<<<< HEAD
     coverage run $(which nosetests) -c nose.cfg yt
 
-=======
-    nosetests -c nose.cfg yt
-    coverage report
-    
->>>>>>> 4240d416
 after_success:
   - codecov