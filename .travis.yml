language: python
sudo: false
cache:
  pip: true
  directories:
    - $HOME/.ccache  # https://github.com/travis-ci/travis-ci/issues/5853

addons:
  apt:
    packages:
      - libhdf5-serial-dev

env:
  global:
    NUMPY=numpy
    CYTHON=cython
    MATPLOTLIB=matplotlib
    SYMPY=sympy
    H5PY=h5py
    SCIPY=scipy
    IPYTHON=ipython
    FASTCACHE=fastcache
    FLAKE8=flake8
    CODECOV=codecov
    COVERAGE=coverage

matrix:
  include:
    - python: 2.7
      env: NUMPY=numpy==1.10.4 CYTHON=cython==0.24 MATPLOTLIB=matplotlib==1.5.3 SYMPY=sympy==1.0 H5PY= SCIPY= FASTCACHE= FLAKE8= IPYTHON=ipython==1.0
    - python: 2.7
    - python: 3.4
    - python: 3.5
    - python: 3.6
    - os: osx
      osx_image: xcode7.3
      language: generic  # https://github.com/travis-ci/travis-ci/issues/2312
      cache:
        pip: false
        directories:
          - $HOME/Library/Caches/pip
          # `cache` does not support `env`-like `global` so copy-paste from top
          - $HOME/.ccache  # https://github.com/travis-ci/travis-ci/issues/5853

before_install:
  - |
    if [[ $TRAVIS_OS_NAME != 'osx' ]]; then
      pip install --upgrade virtualenv
      python -m virtualenv venv
      source venv/bin/activate
      export PATH=/usr/lib/ccache:$PATH
    else
      brew update
      brew install ccache hdf5
      export PATH=/usr/local/opt/ccache/libexec:$PATH
    fi
    mkdir -p $HOME/.config/yt
    echo "[yt]" > $HOME/.config/yt/ytrc
    echo "suppressStreamLogging = True" >> $HOME/.config/yt/ytrc
    cat $HOME/.config/yt/ytrc

install:
  - |
    # setup environment
    ccache -s
    # Upgrade pip and setuptools and wheel to get clean install
    pip install --upgrade pip
    pip install --upgrade wheel
    pip install --upgrade setuptools
    # Install dependencies
    pip install mock $NUMPY $SCIPY $H5PY $CYTHON $MATPLOTLIB $SYMPY $FASTCACHE $IPYTHON $FLAKE8 $CODECOV $COVERAGE nose nose-timer
    # install yt
    pip install -e .

script:
  - |
<<<<<<< HEAD
    coverage run $(which nosetests)
=======
    coverage run $(which nosetests) -c nose.cfg yt
>>>>>>> 30d674e2
    coverage report

after_success:
  - codecov<|MERGE_RESOLUTION|>--- conflicted
+++ resolved
@@ -74,11 +74,7 @@
 
 script:
   - |
-<<<<<<< HEAD
-    coverage run $(which nosetests)
-=======
     coverage run $(which nosetests) -c nose.cfg yt
->>>>>>> 30d674e2
     coverage report
 
 after_success:
