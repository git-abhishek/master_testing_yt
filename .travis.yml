language: python
sudo: false
cache:
  pip: true
  directories:
    - $HOME/.ccache  # https://github.com/travis-ci/travis-ci/issues/5853

addons:
  apt:
    packages:
      - libhdf5-serial-dev

env:
  global:
    NUMPY=numpy
    CYTHON=cython
    MATPLOTLIB=matplotlib
    SYMPY=sympy
    H5PY=h5py
    SCIPY=scipy
    IPYTHON=ipython
    FASTCACHE=fastcache
    FLAKE8=flake8
    CODECOV=codecov
    COVERAGE=coverage
    PANDAS=pandas
    MOCK=mock
    NOSETIMER=nose-timer
    CODECOV=codecov

before_install:
  - |
    if [[ $TRAVIS_OS_NAME != 'osx' ]]; then
      pip install --upgrade virtualenv
      python -m virtualenv venv
      source venv/bin/activate
      export PATH=/usr/lib/ccache:$PATH
    else
      brew update
      brew install ccache hdf5
      export PATH=/usr/local/opt/ccache/libexec:$PATH
    fi
    mkdir -p $HOME/.config/yt
    echo "[yt]" > $HOME/.config/yt/ytrc
    echo "suppressStreamLogging = True" >> $HOME/.config/yt/ytrc
    cat $HOME/.config/yt/ytrc
    cp tests/matplotlibrc .

install:
  - |
    # setup environment
    ccache -s
    # Upgrade pip and setuptools and wheel to get clean install
    pip install --upgrade pip
    pip install --upgrade wheel
    pip install --upgrade setuptools
    # Install dependencies
    pip install $MOCK $NUMPY $SCIPY $H5PY $CYTHON $MATPLOTLIB $SYMPY $FASTCACHE $IPYTHON $FLAKE8 $CODECOV $COVERAGE $PANDAS $NOSE $NOSETIMER
    # install yt
    if [[ $TRAVIS_BUILD_STAGE_NAME != "Lint" ]]; then
      pip install -e .
    fi

jobs:
  include:
    - stage: lint
      python: 3.6
      env: MOCK= NOSETIMER= NOSE= CODECOV= COVERAGE= NUMPY= CYTHON= MATPLOTLIB= SYMPY= H5PY= SCIPY= FASTCACHE= IPYTHON= PANDAS=
      script: flake8 yt/

    - stage: lint
      python: 2.7
      env: MOCK= NOSETIMER= NOSE= CODECOV= COVERAGE= NUMPY= CYTHON= MATPLOTLIB= SYMPY= H5PY= SCIPY= FASTCACHE= IPYTHON= PANDAS=
      script: flake8 yt/

    - stage: tests
<<<<<<< HEAD
      python: 3.4
=======
      python: 2.7
      env: NUMPY=numpy==1.10.4 CYTHON=cython==0.24 MATPLOTLIB=matplotlib==1.5.3 SYMPY=sympy==1.0 H5PY= SCIPY= FASTCACHE= FLAKE8= IPYTHON=ipython==1.0
      script: coverage run $(which nosetests) -c nose.cfg yt

    - stage: tests
      python: 2.7
>>>>>>> 1173a234
      env: FLAKE8=
      script: coverage run $(which nosetests) -c nose.cfg yt

    - stage: tests
      python: 3.5
      env: FLAKE8=
      script: coverage run $(which nosetests) -c nose.cfg yt

    - stage: tests
      python: 3.6
      env: FLAKE8=
      script: coverage run $(which nosetests) -c nose.cfg yt

    - stage: tests
      os: osx
      osx_image: xcode7.3
      language: generic  # https://github.com/travis-ci/travis-ci/issues/2312
      cache:
        pip: false
        directories:
          - $HOME/Library/Caches/pip
          # `cache` does not support `env`-like `global` so copy-paste from top
          - $HOME/.ccache  # https://github.com/travis-ci/travis-ci/issues/5853
      script: coverage run $(which nosetests) -c nose.cfg yt

after_success:
  - |
    if [[ $TRAVIS_BUILD_STAGE_NAME != "Lint" ]]; then
      codecov
    fi<|MERGE_RESOLUTION|>--- conflicted
+++ resolved
@@ -74,16 +74,12 @@
       script: flake8 yt/
 
     - stage: tests
-<<<<<<< HEAD
-      python: 3.4
-=======
       python: 2.7
       env: NUMPY=numpy==1.10.4 CYTHON=cython==0.24 MATPLOTLIB=matplotlib==1.5.3 SYMPY=sympy==1.0 H5PY= SCIPY= FASTCACHE= FLAKE8= IPYTHON=ipython==1.0
       script: coverage run $(which nosetests) -c nose.cfg yt
 
     - stage: tests
       python: 2.7
->>>>>>> 1173a234
       env: FLAKE8=
       script: coverage run $(which nosetests) -c nose.cfg yt
 
